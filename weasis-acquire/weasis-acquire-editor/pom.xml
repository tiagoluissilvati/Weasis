--- conflicted
+++ resolved
@@ -4,11 +4,7 @@
 	<parent>
 		<artifactId>weasis-parent</artifactId>
 		<groupId>org.weasis</groupId>
-<<<<<<< HEAD
 		<version>3.0.0-SNAPSHOT</version>
-=======
-		<version>2.6.0-SNAPSHOT</version>
->>>>>>> f61e87eb
 		<relativePath>../../weasis-parent/pom.xml</relativePath>
 	</parent>
 	<modelVersion>4.0.0</modelVersion>
@@ -31,10 +27,6 @@
 	</build>
 	
 	<dependencies>
-		<dependency>
-			<groupId>org.weasis.thirdparty.com.sun.media</groupId>
-			<artifactId>jai-lib</artifactId>
-		</dependency>
 		<dependency>
 			<groupId>org.weasis.thirdparty</groupId>
 			<artifactId>docking-frames</artifactId>
