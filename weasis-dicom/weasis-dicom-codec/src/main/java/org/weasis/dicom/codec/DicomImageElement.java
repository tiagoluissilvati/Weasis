/*
 * Copyright (c) 2009-2020 Weasis Team and other contributors.
 *
 * This program and the accompanying materials are made available under the terms of the Eclipse
 * Public License 2.0 which is available at https://www.eclipse.org/legal/epl-2.0, or the Apache
 * License, Version 2.0 which is available at https://www.apache.org/licenses/LICENSE-2.0.
 *
 * SPDX-License-Identifier: EPL-2.0 OR Apache-2.0
 */
package org.weasis.dicom.codec;

import java.awt.image.RenderedImage;
import java.util.Collection;
import java.util.Collections;
import java.util.LinkedHashSet;
import java.util.List;
import java.util.Map;
import org.dcm4che3.data.Attributes;
import org.dcm4che3.data.Tag;
import org.dcm4che3.img.DicomImageAdapter;
import org.dcm4che3.img.DicomImageReadParam;
import org.dcm4che3.img.DicomMetaData;
import org.dcm4che3.img.ImageRendering;
import org.dcm4che3.img.data.PrDicomObject;
import org.dcm4che3.img.lut.PresetWindowLevel;
import org.opencv.core.Core.MinMaxLocResult;
import org.slf4j.Logger;
import org.slf4j.LoggerFactory;
import org.weasis.core.api.gui.util.ActionW;
import org.weasis.core.api.gui.util.MathUtil;
import org.weasis.core.api.image.WindowOp;
import org.weasis.core.api.image.util.Unit;
import org.weasis.core.api.media.data.ImageElement;
import org.weasis.core.api.media.data.TagW;
import org.weasis.dicom.codec.display.WindowAndPresetsOp;
import org.weasis.dicom.codec.geometry.GeometryOfSlice;
import org.weasis.dicom.codec.utils.DicomMediaUtils;
import org.weasis.dicom.codec.utils.Ultrasound;
import org.weasis.opencv.data.LookupTableCV;
import org.weasis.opencv.data.PlanarImage;
import org.weasis.opencv.op.lut.LutShape;
import org.weasis.opencv.op.lut.WlParams;
import org.weasis.opencv.op.lut.WlPresentation;

public class DicomImageElement extends ImageElement {

  private static final Logger LOGGER = LoggerFactory.getLogger(DicomImageElement.class);

  private DicomImageAdapter adapter = null;
  private Collection<LutShape> lutShapeCollection = null;

  public DicomImageElement(DcmMediaReader mediaIO, Object key) {
    super(mediaIO, key);

    initPixelConfiguration();
  }

  public void initPixelConfiguration() {
    this.pixelSizeX = 1.0;
    this.pixelSizeY = 1.0;
    this.pixelSpacingUnit = Unit.PIXEL;

    double[] val = null;
    String modality = TagD.getTagValue(mediaIO, Tag.Modality, String.class);
    if (!"SC".equals(modality) && !"OT".equals(modality)) { // NON-NLS
      // Physical distance in mm between the center of each pixel (ratio in mm)
      val = TagD.getTagValue(mediaIO, Tag.PixelSpacing, double[].class);
      if (val == null || val.length != 2) {
        val = TagD.getTagValue(mediaIO, Tag.ImagerPixelSpacing, double[].class);
        // Follows D. Clunie recommendations
        pixelSizeCalibrationDescription =
            val == null ? null : Messages.getString("DicomImageElement.detector");

      } else {
        pixelSizeCalibrationDescription =
            TagD.getTagValue(mediaIO, Tag.PixelSpacingCalibrationDescription, String.class);
      }
      if (val == null || val.length != 2) {
        val = TagD.getTagValue(mediaIO, Tag.NominalScannedPixelSpacing, double[].class);
      }

      if (val != null && val.length == 2 && val[0] > 0.0 && val[1] > 0.0) {
        /*
         * Pixel Spacing = Row Spacing \ Column Spacing => (Y,X) The first value is the row spacing in mm, that
         * is the spacing between the centers of adjacent rows, or vertical spacing. Pixel Spacing must be
         * always positive, but some DICOMs have negative values
         */
        setPixelSize(val[1], val[0]);
        pixelSpacingUnit = Unit.MILLIMETER;
      }

      // DICOM $C.11.1.1.2 Modality LUT and Rescale Type
      // Specifies the units of the output of the Modality LUT or rescale operation.
      // Defined Terms:
      // OD = The number in the LUT represents thousands of optical density. That is, a value of
      // 2140 represents an optical density of 2.140.
      // HU = Hounsfield Units (CT)
      // US = Unspecified
      // Other values are permitted, but are not defined by the DICOM Standard.
      pixelValueUnit = TagD.getTagValue(this, Tag.RescaleType, String.class);
      if (pixelValueUnit == null) {
        // For some other modalities like PET
        pixelValueUnit = TagD.getTagValue(this, Tag.Units, String.class);
      }
      if (pixelValueUnit == null && "CT".equals(modality)) {
        pixelValueUnit = "HU";
      } else if (pixelSpacingUnit == Unit.PIXEL && "US".equals(modality)) {
        Attributes spatialCalib =
            Ultrasound.getUniqueSpatialRegion(getMediaReader().getDicomObject());
        if (spatialCalib != null) {
          Double calibX =
              DicomMediaUtils.getDoubleFromDicomElement(spatialCalib, Tag.PhysicalDeltaX, null);
          Double calibY =
              DicomMediaUtils.getDoubleFromDicomElement(spatialCalib, Tag.PhysicalDeltaY, null);
          if (calibX != null && calibY != null) {
            calibX = Math.abs(calibX);
            calibY = Math.abs(calibY);
            // Do not apply when value X and Y are different, otherwise the image will be stretched
            if (MathUtil.isEqual(calibX, calibY)) {
              setPixelSize(calibX, calibY);
              pixelSpacingUnit = Unit.CENTIMETER;
            }
          }
        }
      }
    }

    if (val == null) {
      int[] aspects = TagD.getTagValue(mediaIO, Tag.PixelAspectRatio, int[].class);
      if (aspects != null && aspects.length == 2 && aspects[0] != aspects[1]) {
        /*
         * Set the Pixel Aspect Ratio to the pixel size of the image to stretch the rendered image (for having
         * square pixel on the display image)
         */
        if (aspects[1] < aspects[0]) {
          setPixelSize(1.0, (double) aspects[0] / (double) aspects[1]);
        } else {
          setPixelSize((double) aspects[1] / (double) aspects[0], 1.0);
        }
      }
    }
  }

  /**
   * @return return the min value after modality pixel transformation and after pixel padding
   *     operation if padding exists.
   */
  @Override
  public double getMinValue(WlPresentation wlp) {
    if (adapter != null) {
      return adapter.getMinValue(wlp);
    }
    return 0.0;
  }

  /**
   * @return return the max value after modality pixel transformation and after pixel padding
   *     operation if padding exists.
   */
  @Override
  public double getMaxValue(WlPresentation wlp) {
    if (adapter != null) {
      return adapter.getMaxValue(wlp);
    }
    return 0.0;
  }

  @Override
  protected boolean isGrayImage(RenderedImage source) {
    Boolean val = (Boolean) getTagValue(TagW.MonoChrome);
    return val == null || val;
  }

  /**
   * Data representation of the pixel samples. Each sample shall have the same pixel representation.
   * Enumerated Values: 0000H = unsigned integer. 0001H = 2's complement
   *
   * @return true if Tag exist and if explicitly defined a signed
   * @see "DICOM standard PS 3.3 - §C.7.6.3 - Image Pixel Module"
   */
  public boolean isPixelRepresentationSigned() {
    Integer pixelRepresentation = TagD.getTagValue(this, Tag.PixelRepresentation, Integer.class);
    return (pixelRepresentation != null) && (pixelRepresentation != 0);
  }

<<<<<<< HEAD
=======
  public boolean isPhotometricInterpretationInverse(TagReadable tagable) {
    String prLUTShape = TagD.getTagValue(tagable, Tag.PresentationLUTShape, String.class);
    if (prLUTShape == null) {
      prLUTShape = TagD.getTagValue(this, Tag.PresentationLUTShape, String.class);
    }
    return prLUTShape != null
        ? "INVERSE".equals(prLUTShape)
        : "MONOCHROME1" // NON-NLS
            .equalsIgnoreCase(getPhotometricInterpretation());
  }

  /**
   * In the case where Rescale Slope and Rescale Intercept are used for modality pixel
   * transformation, the output ranges may be signed even if Pixel Representation is unsigned.
   *
   * @param pixelPadding
   * @return
   */
  public boolean isModalityLutOutSigned(TagReadable tagable, boolean pixelPadding) {
    boolean signed = isPixelRepresentationSigned();
    return getMinValue(tagable, pixelPadding) < 0 || signed;
  }

>>>>>>> 61a688ba
  public int getBitsStored() {
    return TagD.getTagValue(this, Tag.BitsStored, Integer.class);
  }

  public int getBitsAllocated() {
    return TagD.getTagValue(this, Tag.BitsAllocated, Integer.class);
  }

  @Override
  public String toString() {
    return TagD.getTagValue(this, Tag.SOPInstanceUID, String.class);
  }

  @Override
  public DcmMediaReader getMediaReader() {
    return (DcmMediaReader) super.getMediaReader();
  }

  @Override
  public Number pixelToRealValue(Number pixelValue, WlPresentation wlp) {
    if (pixelValue != null && adapter != null) {
      return adapter.pixelToRealValue(pixelValue, wlp);
    }
    return pixelValue;
  }

  /**
   * The value of Photometric Interpretation specifies the intended interpretation of the image
   * pixel data.
   *
   * @return following values (MONOCHROME1 , MONOCHROME2 , PALETTE COLOR ....) Other values are
   *     permitted but the meaning is not defined by this Standard.
   */
  public String getPhotometricInterpretation() {
    return TagD.getTagValue(this, Tag.PhotometricInterpretation, String.class);
  }

  public boolean isPhotometricInterpretationMonochrome() {
    String photometricInterpretation = getPhotometricInterpretation();

    return ("MONOCHROME1".equalsIgnoreCase(photometricInterpretation)
        || "MONOCHROME2".equalsIgnoreCase(photometricInterpretation));
  }

  /**
   * Pixel Padding Value is used to pad grayscale images (those with a Photometric Interpretation of
   * MONOCHROME1 or MONOCHROME2)<br>
   * Pixel Padding Value specifies either a single value of this padding value, or when combined
   * with Pixel Padding Range Limit, a range of values (inclusive) that are padding.<br>
   * <br>
   * <b>Note :</b> It is explicitly described in order to prevent display applications from taking
   * it into account when determining the dynamic range of an image, since the Pixel Padding Value
   * will be outside the range between the minimum and maximum values of the pixels in the native
   * image
   *
   * @see "DICOM standard PS 3.3 - §C.7.5.1.1.2 - Pixel Padding Value and Pixel Padding Range Limit"
   */
  public Integer getPaddingValue() {
    return TagD.getTagValue(this, Tag.PixelPaddingValue, Integer.class);
  }

  public Integer getPaddingLimit() {
    return TagD.getTagValue(this, Tag.PixelPaddingRangeLimit, Integer.class);
  }

  public PlanarImage getModalityLutImage(DicomImageReadParam params) {
    if (adapter == null) {
      return null;
    }
<<<<<<< HEAD
    return ImageRendering.getModalityLutImage(adapter, params);
=======

    Integer paddingLimit = getPaddingLimit();
    boolean outputSigned = false;
    int bitsOutputLut;
    if (mLUTSeq == null) {
      double minValue = super.getMinValue(tagable, pixelPadding) * slope + intercept;
      double maxValue = super.getMaxValue(tagable, pixelPadding) * slope + intercept;
      bitsOutputLut =
          Integer.SIZE - Integer.numberOfLeadingZeros((int) Math.round(maxValue - minValue));
      outputSigned = minValue < 0 || isSigned;
      if (outputSigned && bitsOutputLut <= 8) {
        // Allows handling negative values with 8-bit image
        bitsOutputLut = 9;
      }
    } else {
      bitsOutputLut = mLUTSeq.getDataType() == DataBuffer.TYPE_BYTE ? 8 : 16;
    }
    return new LutParameters(
        intercept,
        slope,
        pixelPadding,
        paddingValue,
        paddingLimit,
        bitsStored,
        isSigned,
        outputSigned,
        bitsOutputLut,
        inversePaddingMLUT);
  }

  public LookupTableCV getModalityLookup(TagReadable tagable, boolean pixelPadding) {
    return getModalityLookup(tagable, pixelPadding, false);
  }

  /**
   * DICOM PS 3.3 $C.11.1 Modality LUT Module
   *
   * <p>The LUT Data contains the LUT entry values.
   *
   * <p>The output range of the Modality LUT Module depends on whether Rescale Slope (0028,1053) and
   * Rescale Intercept (0028,1052) or the Modality LUT Sequence (0028,3000) are used. In the case
   * where Rescale Slope and Rescale Intercept are used, the output ranges from (minimum pixel
   * value*Rescale Slope+Rescale Intercept) to (maximum pixel value*Rescale - Slope+Rescale
   * Intercept), where the minimum and maximum pixel values are determined by Bits Stored and Pixel
   * Representation. Note: This range may be signed even if Pixel Representation is unsigned.
   *
   * <p>In the case where the Modality LUT Sequence is used, the output range is from 0 to 2n-1
   * where n is the third value of LUT Descriptor. This range is always unsigned.
   *
   * @param pixelPadding
   * @param inverseLUTAction
   * @return the modality lookup table
   */
  protected LookupTableCV getModalityLookup(
      TagReadable tagable, boolean pixelPadding, boolean inverseLUTAction) {
    Integer paddingValue = getPaddingValue();
    LookupTableCV prModLut =
        (LookupTableCV) (tagable != null ? tagable.getTagValue(TagW.ModalityLUTData) : null);
    final LookupTableCV mLUTSeq =
        prModLut == null ? (LookupTableCV) getTagValue(TagW.ModalityLUTData) : prModLut;
    if (mLUTSeq != null) {
      if (!pixelPadding || paddingValue == null) {
        if (super.getMinValue(tagable, false) >= mLUTSeq.getOffset()
            && super.getMaxValue(tagable, false) < mLUTSeq.getOffset() + mLUTSeq.getNumEntries()) {
          return mLUTSeq;
        } else if (prModLut == null) {
          // Remove MLut as it cannot be used.
          tags.remove(TagW.ModalityLUTData);
          LOGGER.warn(
              "Pixel values doesn't match to Modality LUT sequence table. So the Modality LUT is not applied.");
        }
      } else {
        LOGGER.warn("Cannot apply Modality LUT sequence and Pixel Padding");
      }
    }

    boolean inverseLut = isPhotometricInterpretationInverse(tagable);
    if (pixelPadding) {
      inverseLut ^= inverseLUTAction;
    }
    LutParameters lutparams = getLutParameters(tagable, pixelPadding, mLUTSeq, inverseLut);
    // Not required to have a modality lookup table
    if (lutparams == null) {
      return null;
    }
    LookupTableCV modalityLookup = LUT_Cache.get(lutparams);

    if (modalityLookup != null) {
      return modalityLookup;
    }

    if (mLUTSeq != null) {
      if (mLUTSeq.getNumBands() == 1) {
        if (mLUTSeq.getDataType() == DataBuffer.TYPE_BYTE) {
          byte[] data = mLUTSeq.getByteData(0);
          if (data != null) {
            modalityLookup = new LookupTableCV(data, mLUTSeq.getOffset(0));
          }
        } else {
          short[] data = mLUTSeq.getShortData(0);
          if (data != null) {
            modalityLookup =
                new LookupTableCV(
                    data, mLUTSeq.getOffset(0), mLUTSeq.getData() instanceof DataBufferUShort);
          }
        }
      }
      if (modalityLookup == null) {
        modalityLookup = mLUTSeq;
      }
    } else {
      modalityLookup = DicomImageUtils.createRescaleRampLut(lutparams);
    }

    if (isPhotometricInterpretationMonochrome()) {
      DicomImageUtils.applyPixelPaddingToModalityLUT(modalityLookup, lutparams);
    }
    LUT_Cache.put(lutparams, modalityLookup);
    return modalityLookup;
>>>>>>> 61a688ba
  }

  /**
   * @param wl
   * @return 8 bits unsigned Lookup Table
   */
  @Override
  public LookupTableCV getVOILookup(WlParams wl) {
    if (adapter == null) {
      return null;
    }
    return adapter.getVOILookup(wl);
  }

  /**
   * @return default as first element of preset List <br>
   *     Note : null should never be returned since auto is at least one preset
   */
  public PresetWindowLevel getDefaultPreset(WlPresentation wlp) {
    if (adapter != null) {
      return adapter.getDefaultPreset(wlp);
    }
    return null;
  }

  public boolean containsPreset(PresetWindowLevel preset) {
    if (preset != null && adapter != null && adapter.getPresetCollectionSize() > 0) {
      List<PresetWindowLevel> collection = adapter.getPresetList(null);
      if (collection != null) {
        return collection.contains(preset);
      }
    }
    return false;
  }

  public synchronized Collection<LutShape> getLutShapeCollection(WlPresentation wlp) {
    if (lutShapeCollection != null) {
      return lutShapeCollection;
    }

    lutShapeCollection = new LinkedHashSet<>();
    if (adapter != null) {
      List<PresetWindowLevel> presetList = adapter.getPresetList(wlp);
      if (presetList != null) {
        for (PresetWindowLevel preset : presetList) {
          lutShapeCollection.add(preset.getLutShape());
        }
      }
    }
    lutShapeCollection.addAll(LutShape.DEFAULT_FACTORY_FUNCTIONS);

    return lutShapeCollection;
  }

  public List<PresetWindowLevel> getPresetList(WlPresentation wl) {
    return getPresetList(wl, false);
  }

  public List<PresetWindowLevel> getPresetList(WlPresentation wl, boolean reload) {
    if (adapter != null) {
      return adapter.getPresetList(wl, reload);
    }
    return Collections.emptyList();
  }

  @Override
  protected void findMinMaxValues(PlanarImage img, boolean exclude8bitImage) {
    /*
     * This function can be called several times from the inner class Load. min and max will be computed only once.
     */

    if (img != null && !isImageAvailable()) {
      DicomMetaData meta = getMediaReader().getDicomMetaData();
      if (meta != null) {
        adapter = new DicomImageAdapter(img, meta.getImageDescriptor());
        MinMaxLocResult val = adapter.getMinMax();
        if (val != null) {
          this.minPixelValue = val.minVal;
          this.maxPixelValue = val.maxVal;
        }
      }
    }
  }

  public double[] getDisplayPixelSize() {
    return new double[] {pixelSizeX, pixelSizeY};
  }

  @Override
  public LutShape getDefaultShape(WlPresentation wlp) {
    PresetWindowLevel defaultPreset = getDefaultPreset(wlp);
    return (defaultPreset != null) ? defaultPreset.getLutShape() : super.getDefaultShape(null);
  }

  @Override
  public double getDefaultWindow(WlPresentation wlp) {
    PresetWindowLevel defaultPreset = getDefaultPreset(wlp);
    return (defaultPreset != null) ? defaultPreset.getWindow() : super.getDefaultWindow(null);
  }

  @Override
  public double getDefaultLevel(WlPresentation wlp) {
    PresetWindowLevel defaultPreset = getDefaultPreset(wlp);
    return (defaultPreset != null) ? defaultPreset.getLevel() : super.getDefaultLevel(null);
  }

  @Override
  public PlanarImage getRenderedImage(final PlanarImage imageSource, Map<String, Object> params) {
    if (imageSource == null) {
      return null;
    }
    DicomMetaData meta = getMediaReader().getDicomMetaData();
    if (meta != null) {
      DicomImageReadParam readParams = new DicomImageReadParam();
      if (params != null) {
        readParams.setPresentationState(
            (PrDicomObject) params.get(WindowAndPresetsOp.P_PR_ELEMENT));

        readParams.setWindowCenter((Double) params.get(ActionW.LEVEL.cmd()));
        readParams.setWindowWidth((Double) params.get(ActionW.WINDOW.cmd()));
        readParams.setLevelMin((Double) params.get(ActionW.LEVEL_MIN.cmd()));
        readParams.setLevelMax((Double) params.get(ActionW.LEVEL_MAX.cmd()));
        readParams.setVoiLutShape((LutShape) params.get(ActionW.LUT_SHAPE.cmd()));

        readParams.setApplyPixelPadding((Boolean) params.get(ActionW.IMAGE_PIX_PADDING.cmd()));
        readParams.setApplyWindowLevelToColorImage((Boolean) params.get(WindowOp.P_APPLY_WL_COLOR));
        readParams.setInverseLut((Boolean) params.get(WindowOp.P_INVERSE_LEVEL));
        readParams.setFillOutsideLutRange((Boolean) params.get(WindowOp.P_FILL_OUTSIDE_LUT));
      }
      return ImageRendering.getVoiLutImage(adapter, readParams);
    }
    return null;
  }

  public GeometryOfSlice getDispSliceGeometry() {
    // The geometry is adapted to get square pixel as all the images are displayed with square
    // pixel.
    double[] imgOr = TagD.getTagValue(this, Tag.ImageOrientationPatient, double[].class);
    if (imgOr != null && imgOr.length == 6) {
      double[] pos = TagD.getTagValue(this, Tag.ImagePositionPatient, double[].class);
      if (pos != null && pos.length == 3) {
        Double sliceTickness = TagD.getTagValue(this, Tag.SliceThickness, Double.class);
        if (sliceTickness == null) {
          sliceTickness = getPixelSize();
        }
        double[] spacing = {getPixelSize(), getPixelSize(), sliceTickness};
        Integer rows = TagD.getTagValue(this, Tag.Rows, Integer.class);
        Integer columns = TagD.getTagValue(this, Tag.Columns, Integer.class);
        if (rows != null && columns != null && rows > 0 && columns > 0) {
          // SliceTickness is only use in IntersectVolume
          // Multiply rows and columns by getZoomScale() to have square pixel image size
          return new GeometryOfSlice(
              new double[] {imgOr[0], imgOr[1], imgOr[2]},
              new double[] {imgOr[3], imgOr[4], imgOr[5]},
              pos,
              spacing,
              sliceTickness,
              new double[] {rows * getRescaleY(), columns * getRescaleX(), 1});
        }
      }
    }
    return null;
  }

  public GeometryOfSlice getSliceGeometry() {
    double[] imgOr = TagD.getTagValue(this, Tag.ImageOrientationPatient, double[].class);
    if (imgOr != null && imgOr.length == 6) {
      double[] pos = TagD.getTagValue(this, Tag.ImagePositionPatient, double[].class);
      if (pos != null && pos.length == 3) {
        Double sliceTickness = TagD.getTagValue(this, Tag.SliceThickness, Double.class);
        if (sliceTickness == null) {
          sliceTickness = getPixelSize();
        }
        double[] pixSize = getDisplayPixelSize();
        double[] spacing = {pixSize[0], pixSize[1], sliceTickness};
        Integer rows = TagD.getTagValue(this, Tag.Rows, Integer.class);
        Integer columns = TagD.getTagValue(this, Tag.Columns, Integer.class);
        if (rows != null && columns != null && rows > 0 && columns > 0) {
          return new GeometryOfSlice(
              new double[] {imgOr[0], imgOr[1], imgOr[2]},
              new double[] {imgOr[3], imgOr[4], imgOr[5]},
              pos,
              spacing,
              sliceTickness,
              new double[] {rows, columns, 1});
        }
      }
    }
    return null;
  }
}<|MERGE_RESOLUTION|>--- conflicted
+++ resolved
@@ -183,32 +183,6 @@
     return (pixelRepresentation != null) && (pixelRepresentation != 0);
   }
 
-<<<<<<< HEAD
-=======
-  public boolean isPhotometricInterpretationInverse(TagReadable tagable) {
-    String prLUTShape = TagD.getTagValue(tagable, Tag.PresentationLUTShape, String.class);
-    if (prLUTShape == null) {
-      prLUTShape = TagD.getTagValue(this, Tag.PresentationLUTShape, String.class);
-    }
-    return prLUTShape != null
-        ? "INVERSE".equals(prLUTShape)
-        : "MONOCHROME1" // NON-NLS
-            .equalsIgnoreCase(getPhotometricInterpretation());
-  }
-
-  /**
-   * In the case where Rescale Slope and Rescale Intercept are used for modality pixel
-   * transformation, the output ranges may be signed even if Pixel Representation is unsigned.
-   *
-   * @param pixelPadding
-   * @return
-   */
-  public boolean isModalityLutOutSigned(TagReadable tagable, boolean pixelPadding) {
-    boolean signed = isPixelRepresentationSigned();
-    return getMinValue(tagable, pixelPadding) < 0 || signed;
-  }
-
->>>>>>> 61a688ba
   public int getBitsStored() {
     return TagD.getTagValue(this, Tag.BitsStored, Integer.class);
   }
@@ -278,129 +252,7 @@
     if (adapter == null) {
       return null;
     }
-<<<<<<< HEAD
     return ImageRendering.getModalityLutImage(adapter, params);
-=======
-
-    Integer paddingLimit = getPaddingLimit();
-    boolean outputSigned = false;
-    int bitsOutputLut;
-    if (mLUTSeq == null) {
-      double minValue = super.getMinValue(tagable, pixelPadding) * slope + intercept;
-      double maxValue = super.getMaxValue(tagable, pixelPadding) * slope + intercept;
-      bitsOutputLut =
-          Integer.SIZE - Integer.numberOfLeadingZeros((int) Math.round(maxValue - minValue));
-      outputSigned = minValue < 0 || isSigned;
-      if (outputSigned && bitsOutputLut <= 8) {
-        // Allows handling negative values with 8-bit image
-        bitsOutputLut = 9;
-      }
-    } else {
-      bitsOutputLut = mLUTSeq.getDataType() == DataBuffer.TYPE_BYTE ? 8 : 16;
-    }
-    return new LutParameters(
-        intercept,
-        slope,
-        pixelPadding,
-        paddingValue,
-        paddingLimit,
-        bitsStored,
-        isSigned,
-        outputSigned,
-        bitsOutputLut,
-        inversePaddingMLUT);
-  }
-
-  public LookupTableCV getModalityLookup(TagReadable tagable, boolean pixelPadding) {
-    return getModalityLookup(tagable, pixelPadding, false);
-  }
-
-  /**
-   * DICOM PS 3.3 $C.11.1 Modality LUT Module
-   *
-   * <p>The LUT Data contains the LUT entry values.
-   *
-   * <p>The output range of the Modality LUT Module depends on whether Rescale Slope (0028,1053) and
-   * Rescale Intercept (0028,1052) or the Modality LUT Sequence (0028,3000) are used. In the case
-   * where Rescale Slope and Rescale Intercept are used, the output ranges from (minimum pixel
-   * value*Rescale Slope+Rescale Intercept) to (maximum pixel value*Rescale - Slope+Rescale
-   * Intercept), where the minimum and maximum pixel values are determined by Bits Stored and Pixel
-   * Representation. Note: This range may be signed even if Pixel Representation is unsigned.
-   *
-   * <p>In the case where the Modality LUT Sequence is used, the output range is from 0 to 2n-1
-   * where n is the third value of LUT Descriptor. This range is always unsigned.
-   *
-   * @param pixelPadding
-   * @param inverseLUTAction
-   * @return the modality lookup table
-   */
-  protected LookupTableCV getModalityLookup(
-      TagReadable tagable, boolean pixelPadding, boolean inverseLUTAction) {
-    Integer paddingValue = getPaddingValue();
-    LookupTableCV prModLut =
-        (LookupTableCV) (tagable != null ? tagable.getTagValue(TagW.ModalityLUTData) : null);
-    final LookupTableCV mLUTSeq =
-        prModLut == null ? (LookupTableCV) getTagValue(TagW.ModalityLUTData) : prModLut;
-    if (mLUTSeq != null) {
-      if (!pixelPadding || paddingValue == null) {
-        if (super.getMinValue(tagable, false) >= mLUTSeq.getOffset()
-            && super.getMaxValue(tagable, false) < mLUTSeq.getOffset() + mLUTSeq.getNumEntries()) {
-          return mLUTSeq;
-        } else if (prModLut == null) {
-          // Remove MLut as it cannot be used.
-          tags.remove(TagW.ModalityLUTData);
-          LOGGER.warn(
-              "Pixel values doesn't match to Modality LUT sequence table. So the Modality LUT is not applied.");
-        }
-      } else {
-        LOGGER.warn("Cannot apply Modality LUT sequence and Pixel Padding");
-      }
-    }
-
-    boolean inverseLut = isPhotometricInterpretationInverse(tagable);
-    if (pixelPadding) {
-      inverseLut ^= inverseLUTAction;
-    }
-    LutParameters lutparams = getLutParameters(tagable, pixelPadding, mLUTSeq, inverseLut);
-    // Not required to have a modality lookup table
-    if (lutparams == null) {
-      return null;
-    }
-    LookupTableCV modalityLookup = LUT_Cache.get(lutparams);
-
-    if (modalityLookup != null) {
-      return modalityLookup;
-    }
-
-    if (mLUTSeq != null) {
-      if (mLUTSeq.getNumBands() == 1) {
-        if (mLUTSeq.getDataType() == DataBuffer.TYPE_BYTE) {
-          byte[] data = mLUTSeq.getByteData(0);
-          if (data != null) {
-            modalityLookup = new LookupTableCV(data, mLUTSeq.getOffset(0));
-          }
-        } else {
-          short[] data = mLUTSeq.getShortData(0);
-          if (data != null) {
-            modalityLookup =
-                new LookupTableCV(
-                    data, mLUTSeq.getOffset(0), mLUTSeq.getData() instanceof DataBufferUShort);
-          }
-        }
-      }
-      if (modalityLookup == null) {
-        modalityLookup = mLUTSeq;
-      }
-    } else {
-      modalityLookup = DicomImageUtils.createRescaleRampLut(lutparams);
-    }
-
-    if (isPhotometricInterpretationMonochrome()) {
-      DicomImageUtils.applyPixelPaddingToModalityLUT(modalityLookup, lutparams);
-    }
-    LUT_Cache.put(lutparams, modalityLookup);
-    return modalityLookup;
->>>>>>> 61a688ba
   }
 
   /**
