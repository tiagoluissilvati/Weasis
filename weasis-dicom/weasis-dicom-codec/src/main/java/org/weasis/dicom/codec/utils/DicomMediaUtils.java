/*
 * Copyright (c) 2009-2020 Weasis Team and other contributors.
 *
 * This program and the accompanying materials are made available under the terms of the Eclipse
 * Public License 2.0 which is available at https://www.eclipse.org/legal/epl-2.0, or the Apache
 * License, Version 2.0 which is available at https://www.apache.org/licenses/LICENSE-2.0.
 *
 * SPDX-License-Identifier: EPL-2.0 OR Apache-2.0
 */
package org.weasis.dicom.codec.utils;

import java.io.IOException;
import java.io.InputStream;
import java.time.LocalDate;
import java.time.LocalDateTime;
import java.time.LocalTime;
import java.time.temporal.ChronoUnit;
import java.time.temporal.TemporalAccessor;
import java.util.Arrays;
import java.util.Date;
import java.util.HashMap;
import java.util.Iterator;
import java.util.Map;
import java.util.Map.Entry;
import java.util.Objects;
import java.util.Set;
import java.util.TreeSet;
import java.util.regex.Pattern;
import javax.xml.stream.XMLInputFactory;
import javax.xml.stream.XMLStreamConstants;
import javax.xml.stream.XMLStreamException;
import javax.xml.stream.XMLStreamReader;
import org.dcm4che3.data.Attributes;
import org.dcm4che3.data.ElementDictionary;
import org.dcm4che3.data.Sequence;
import org.dcm4che3.data.Tag;
import org.dcm4che3.data.UID;
import org.dcm4che3.data.VR;
import org.dcm4che3.img.lut.ModalityLutModule;
import org.dcm4che3.img.lut.VoiLutModule;
import org.dcm4che3.img.util.DicomObjectUtil;
import org.dcm4che3.util.ByteUtils;
import org.dcm4che3.util.TagUtils;
import org.dcm4che3.util.UIDUtils;
import org.slf4j.Logger;
import org.slf4j.LoggerFactory;
import org.weasis.core.api.gui.util.MathUtil;
import org.weasis.core.api.media.data.MediaSeriesGroup;
import org.weasis.core.api.media.data.TagUtil;
import org.weasis.core.api.media.data.TagW;
import org.weasis.core.api.media.data.TagW.TagType;
import org.weasis.core.api.media.data.Tagable;
import org.weasis.core.util.FileUtil;
import org.weasis.core.util.StringUtil;
import org.weasis.dicom.codec.DicomMediaIO;
import org.weasis.dicom.codec.TagD;
import org.weasis.dicom.codec.TagD.Level;
import org.weasis.dicom.codec.TagSeq;
import org.weasis.dicom.codec.geometry.ImageOrientation;

/**
 * @author Nicolas Roduit
 * @author Benoit Jacquemoud
 */
public class DicomMediaUtils {

  private DicomMediaUtils() {}

  private static final Logger LOGGER = LoggerFactory.getLogger(DicomMediaUtils.class);

  private static final int[] modalityLutAttributes =
      new int[] {Tag.RescaleIntercept, Tag.RescaleSlope};
  private static final int[] VOILUTWindowLevelAttributes =
      new int[] {Tag.WindowCenter, Tag.WindowWidth};
  private static final int[] LUTAttributes = new int[] {Tag.LUTDescriptor, Tag.LUTData};

  public static synchronized void enableAnonymizationProfile(boolean activate) {
    // Default anonymization profile
    /*
     * Other Patient tags to activate if there are accessible 1052673=Other Patient Names (0010,1001) 1052672=Other
     * Patient IDs (0010,1000) 1052704=Patient's Size (0010,1020) 1052688=Patient's Age (0010,1010)
     * 1052736=Patient's Address (0010,1040) 1057108=Patient's Telephone Numbers (0010,2154) 1057120=Ethnic Group
     * (0010,2160)
     */

    /*
     * Other tags to activate if there are accessible 524417=Institution Address (0008,0081) 528456=Physician(s) of
     * Record (0008,1048) 524436=Referring Physician's Telephone Numbers (0008,0094) 524434=Referring Physician's
     * Address (0008,0092) 528480=Name of Physician(s) Reading Study (0008,1060) 3280946=Requesting Physician
     * (0032,1032) 528464=Performing Physician's Name (0008,1050) 528496=Operators' Name (0008,1070)
     * 1057152=Occupation (0010,2180) 1577008=*Protocol Name (0018,1030) 4194900=*Performed Procedure Step
     * Description (0040,0254) 3280992=*Requested Procedure Description (0032,1060) 4237104=Content Sequence
     * (0040,A730) 532753=Derivation Description (0008,2111) 1576960=Device Serial Number (0018,1000)
     * 1052816=Medical Record Locator (0010,1090) 528512=Admitting Diagnoses Description (0008,1080)
     * 1057200=Additional Patient History (0010,21B0)
     */
    int[] list = {
      Tag.PatientName,
      Tag.PatientID,
      Tag.PatientSex,
      Tag.PatientBirthDate,
      Tag.PatientBirthTime,
      Tag.PatientAge,
      Tag.PatientComments,
      Tag.PatientWeight,
      Tag.AccessionNumber,
      Tag.StudyID,
      Tag.InstitutionalDepartmentName,
      Tag.InstitutionName,
      Tag.ReferringPhysicianName,
      Tag.StudyDescription,
      Tag.SeriesDescription,
      Tag.StationName,
      Tag.ImageComments
    };
    int type = activate ? 1 : 0;
    for (int id : list) {
      TagW t = TagD.getNullable(id);
      if (t != null) {
        t.setAnonymizationType(type);
      }
    }
    TagW.PatientPseudoUID.setAnonymizationType(type);
  }

  /**
   * @return false if either an argument is null or if at least one tag value is empty in the given
   *     dicomObject
   */
  public static boolean containsRequiredAttributes(Attributes dcmItems, int... requiredTags) {
    if (dcmItems == null || requiredTags == null || requiredTags.length == 0) {
      return false;
    }

    int countValues = 0;
    for (int tag : requiredTags) {
      if (dcmItems.containsValue(tag)) {
        countValues++;
      }
    }
    return countValues == requiredTags.length;
  }

  /**
   * Either a Modality LUT Sequence containing a single Item or Rescale Slope and Intercept values
   * shall be present but not both.<br>
   * This requirement for only a single transformation makes it possible to unambiguously define the
   * input of succeeding stages of the grayscale pipeline such as the VOI LUT
   *
   * @return True if the specified object contains some type of Modality LUT attributes at the
   *     current level. <br>
   * @see - Dicom Standard 2011 - PS 3.3 § C.11.1 Modality LUT Module
   */
  public static boolean containsRequiredModalityLUTAttributes(Attributes dcmItems) {
    return containsRequiredAttributes(dcmItems, modalityLutAttributes);
  }

  public static boolean containsRequiredModalityLUTDataAttributes(Attributes dcmItems) {
    return containsRequiredAttributes(dcmItems, Tag.ModalityLUTType)
        && containsLUTAttributes(dcmItems);
  }

  /**
   * If any VOI LUT Table is included by an Image, a Window Width and Window Center or the VOI LUT
   * Table, but not both, may be applied to the Image for display. Inclusion of both indicates that
   * multiple alternative views may be presented. <br>
   * If multiple items are present in VOI LUT Sequence, only one may be applied to the Image for
   * display. Multiple items indicate that multiple alternative views may be presented.
   *
   * @return True if the specified object contains some type of VOI LUT attributes at the current
   *     level (ie:Window Level or VOI LUT Sequence).
   * @see - Dicom Standard 2011 - PS 3.3 § C.11.2 VOI LUT Module
   */
  public static boolean containsRequiredVOILUTWindowLevelAttributes(Attributes dcmItems) {
    return containsRequiredAttributes(dcmItems, VOILUTWindowLevelAttributes);
  }

  public static boolean containsLUTAttributes(Attributes dcmItems) {
    return containsRequiredAttributes(dcmItems, LUTAttributes);
  }

  public static String getStringFromDicomElement(Attributes dicom, int tag) {
    if (dicom == null || !dicom.containsValue(tag)) {
      return null;
    }

    String[] s = dicom.getStrings(tag);
    if (s == null || s.length == 0) {
      return null;
    }
    if (s.length == 1) {
      return s[0];
    }
    StringBuilder sb = new StringBuilder(s[0]);
    for (int i = 1; i < s.length; i++) {
      sb.append("\\" + s[i]);
    }
    return sb.toString();
  }

  public static String[] getStringArrayFromDicomElement(Attributes dicom, int tag) {
    return getStringArrayFromDicomElement(dicom, tag, (String) null);
  }

  public static String[] getStringArrayFromDicomElement(
      Attributes dicom, int tag, String privateCreatorID) {
    if (dicom == null || !dicom.containsValue(tag)) {
      return null;
    }
    return dicom.getStrings(privateCreatorID, tag);
  }

  public static String[] getStringArrayFromDicomElement(
      Attributes dicom, int tag, String[] defaultValue) {
    return getStringArrayFromDicomElement(dicom, tag, null, defaultValue);
  }

  public static String[] getStringArrayFromDicomElement(
      Attributes dicom, int tag, String privateCreatorID, String[] defaultValue) {
    if (dicom == null || !dicom.containsValue(tag)) {
      return defaultValue;
    }
    String[] val = dicom.getStrings(privateCreatorID, tag);
    if (val == null || val.length == 0) {
      return defaultValue;
    }
    return val;
  }

  public static Date getDateFromDicomElement(Attributes dicom, int tag, Date defaultValue) {
    if (dicom == null || !dicom.containsValue(tag)) {
      return defaultValue;
    }
    return dicom.getDate(tag, defaultValue);
  }

  public static Date[] getDatesFromDicomElement(
      Attributes dicom, int tag, String privateCreatorID, Date[] defaultValue) {
    if (dicom == null || !dicom.containsValue(tag)) {
      return defaultValue;
    }
    Date[] val = dicom.getDates(privateCreatorID, tag);
    if (val == null || val.length == 0) {
      return defaultValue;
    }
    return val;
  }

  public static String getPatientAgeInPeriod(Attributes dicom, int tag, boolean computeOnlyIfNull) {
    return getPatientAgeInPeriod(dicom, tag, null, null, computeOnlyIfNull);
  }

  public static String getPatientAgeInPeriod(
      Attributes dicom,
      int tag,
      String privateCreatorID,
      String defaultValue,
      boolean computeOnlyIfNull) {
    if (dicom == null) {
      return defaultValue;
    }

    if (computeOnlyIfNull) {
      String s = dicom.getString(privateCreatorID, tag, defaultValue);
      if (StringUtil.hasText(s)) {
        if (StringUtil.hasText(TagD.getDicomPeriod(s))) {
          return s;
        }
      }
    }

    Date date =
        getDate(
            dicom,
            Tag.ContentDate,
            Tag.AcquisitionDate,
            Tag.DateOfSecondaryCapture,
            Tag.SeriesDate,
            Tag.StudyDate);

    if (date != null) {
      Date bithdate = dicom.getDate(Tag.PatientBirthDate);
      if (bithdate != null) {
        return getPeriod(TagUtil.toLocalDate(bithdate), TagUtil.toLocalDate(date));
      }
    }
    return null;
  }

  private static Date getDate(Attributes dicom, int... tagID) {
    Date date = null;
    for (int i : tagID) {
      date = dicom.getDate(i);
      if (date != null) {
        return date;
      }
    }
    return date;
  }

  public static String getPeriod(LocalDate first, LocalDate last) {
    Objects.requireNonNull(first);
    Objects.requireNonNull(last);

    long years = ChronoUnit.YEARS.between(first, last);
    if (years < 2) {
      long months = ChronoUnit.MONTHS.between(first, last);
      if (months < 2) {
        return String.format("%03dD", ChronoUnit.DAYS.between(first, last)); // NON-NLS
      }
      return String.format("%03dM", months); // NON-NLS
    }
    return String.format("%03dY", years); // NON-NLS
  }

  public static Float getFloatFromDicomElement(Attributes dicom, int tag, Float defaultValue) {
    return getFloatFromDicomElement(dicom, tag, null, defaultValue);
  }

  public static Float getFloatFromDicomElement(
      Attributes dicom, int tag, String privateCreatorID, Float defaultValue) {
    if (dicom == null || !dicom.containsValue(tag)) {
      return defaultValue;
    }
    try {
      return dicom.getFloat(privateCreatorID, tag, defaultValue == null ? 0.0F : defaultValue);
    } catch (NumberFormatException e) {
      LOGGER.error("Cannot parse Float of {}: {} ", TagUtils.toString(tag), e.getMessage());
    }
    return defaultValue;
  }

  public static Integer getIntegerFromDicomElement(
      Attributes dicom, int tag, Integer defaultValue) {
    return getIntegerFromDicomElement(dicom, tag, null, defaultValue);
  }

  public static Integer getIntegerFromDicomElement(
      Attributes dicom, int tag, String privateCreatorID, Integer defaultValue) {
    if (dicom == null || !dicom.containsValue(tag)) {
      return defaultValue;
    }
    try {
      return dicom.getInt(privateCreatorID, tag, defaultValue == null ? 0 : defaultValue);
    } catch (NumberFormatException e) {
      LOGGER.error("Cannot parse Integer of {}: {} ", TagUtils.toString(tag), e.getMessage());
    }
    return defaultValue;
  }

  public static Long getLongFromDicomElement(Attributes dicom, int tag, Long defaultValue) {
    return getLongFromDicomElement(dicom, tag, null, defaultValue);
  }

  public static Long getLongFromDicomElement(
      Attributes dicom, int tag, String privateCreatorID, Long defaultValue) {
    if (dicom == null || !dicom.containsValue(tag)) {
      return defaultValue;
    }
    try {
      return dicom.getLong(privateCreatorID, tag, defaultValue == null ? 0L : defaultValue);
    } catch (NumberFormatException e) {
      LOGGER.error("Cannot parse Long of {}: {} ", TagUtils.toString(tag), e.getMessage());
    }
    return defaultValue;
  }

  public static Double getDoubleFromDicomElement(Attributes dicom, int tag, Double defaultValue) {
    return getDoubleFromDicomElement(dicom, tag, null, defaultValue);
  }

  public static Double getDoubleFromDicomElement(
      Attributes dicom, int tag, String privateCreatorID, Double defaultValue) {
    if (dicom == null || !dicom.containsValue(tag)) {
      return defaultValue;
    }
    try {
      return dicom.getDouble(privateCreatorID, tag, defaultValue == null ? 0.0 : defaultValue);
    } catch (NumberFormatException e) {
      LOGGER.error("Cannot parse Double of {}: {} ", TagUtils.toString(tag), e.getMessage());
    }
    return defaultValue;
  }

  public static int[] getIntAyrrayFromDicomElement(Attributes dicom, int tag, int[] defaultValue) {
    return getIntArrayFromDicomElement(dicom, tag, null, defaultValue);
  }

  public static int[] getIntArrayFromDicomElement(
      Attributes dicom, int tag, String privateCreatorID, int[] defaultValue) {
    if (dicom == null || !dicom.containsValue(tag)) {
      return defaultValue;
    }
    try {
      return dicom.getInts(privateCreatorID, tag);
    } catch (NumberFormatException e) {
      LOGGER.error("Cannot parse int[] of {}: {} ", TagUtils.toString(tag), e.getMessage());
    }
    return defaultValue;
  }

  public static float[] getFloatArrayFromDicomElement(
      Attributes dicom, int tag, float[] defaultValue) {
    return getFloatArrayFromDicomElement(dicom, tag, null, defaultValue);
  }

  public static float[] getFloatArrayFromDicomElement(
      Attributes dicom, int tag, String privateCreatorID, float[] defaultValue) {
    if (dicom == null || !dicom.containsValue(tag)) {
      return defaultValue;
    }
    try {
      return dicom.getFloats(privateCreatorID, tag);
    } catch (NumberFormatException e) {
      LOGGER.error("Cannot parse float[] of {}: {} ", TagUtils.toString(tag), e.getMessage());
    }
    return defaultValue;
  }

  public static double[] getDoubleArrayFromDicomElement(
      Attributes dicom, int tag, double[] defaultValue) {
    return getDoubleArrayFromDicomElement(dicom, tag, null, defaultValue);
  }

  public static double[] getDoubleArrayFromDicomElement(
      Attributes dicom, int tag, String privateCreatorID, double[] defaultValue) {
    if (dicom == null || !dicom.containsValue(tag)) {
      return defaultValue;
    }
    try {
      return dicom.getDoubles(privateCreatorID, tag);
    } catch (NumberFormatException e) {
      LOGGER.error("Cannot parse double[] of {}: {} ", TagUtils.toString(tag), e.getMessage());
    }
    return defaultValue;
  }

  public static boolean hasOverlay(Attributes attrs) {
    if (attrs != null) {
      for (int i = 0; i < 16; i++) {
        int gg0000 = i << 17;
        if ((0xffff & (1 << i)) != 0 && attrs.containsValue(Tag.OverlayRows | gg0000)) {
          return true;
        }
      }
    }
    return false;
  }

  public static Integer getIntPixelValue(Attributes ds, int tag, boolean signed, int stored) {
    VR vr = ds.getVR(tag);
    if (vr == null) {
      return null;
    }
    int result = 0;
    // Bug fix: http://www.dcm4che.org/jira/browse/DCM-460
    if (vr == VR.OB || vr == VR.OW) {
      try {
        result = ByteUtils.bytesToUShortLE(ds.getBytes(tag), 0);
      } catch (IOException e) {
        LOGGER.error("Cannot read {} ", TagUtils.toString(tag), e);
      }
      if (signed && (result & (1 << (stored - 1))) != 0) {
        int andmask = (1 << stored) - 1;
        int ormask = ~andmask;
        result |= ormask;
      }
    } else if ((!signed && vr != VR.US) || (signed && vr != VR.SS)) {
      vr = signed ? VR.SS : VR.US;
      result = ds.getInt(null, tag, vr, 0);
    } else {
      result = ds.getInt(tag, 0);
    }
    // Unsigned Short (0 to 65535) and Signed Short (-32768 to +32767)
    int minInValue = signed ? -(1 << (stored - 1)) : 0;
    int maxInValue = signed ? (1 << (stored - 1)) - 1 : (1 << stored) - 1;
    return result < minInValue ? minInValue : result > maxInValue ? maxInValue : result;
  }

  public static void setTag(Map<TagW, Object> tags, TagW tag, Object value) {
    if (tag != null) {
      if (value instanceof Sequence) {
        Sequence seq = (Sequence) value;
        Attributes[] list = new Attributes[seq.size()];
        for (int i = 0; i < list.length; i++) {
          Attributes attributes = seq.get(i);
          list[i] = attributes.getParent() == null ? attributes : new Attributes(attributes);
        }
        tags.put(tag, list);
      } else {
        tags.put(tag, value);
      }
    }
  }

  public static void setTagNoNull(Map<TagW, Object> tags, TagW tag, Object value) {
    if (value != null) {
      setTag(tags, tag, value);
    }
  }

  public static void writeMetaData(MediaSeriesGroup group, Attributes header) {
    if (group == null || header == null) {
      return;
    }
    // Patient Group
    if (TagD.getUID(Level.PATIENT).equals(group.getTagID())) {
      DicomMediaIO.tagManager.readTags(Level.PATIENT, header, group);
    }
    // Study Group
    else if (TagD.getUID(Level.STUDY).equals(group.getTagID())) {
      DicomMediaIO.tagManager.readTags(Level.STUDY, header, group);
      if (!group.matchIdValue(header.getString(Tag.StudyInstanceUID))) {
        LOGGER.warn(
            "Inconsistent Study Instance UID between DICOM objets: {} and {}",
            group.getTagValue(TagD.getUID(Level.STUDY)),
            header.getString(Tag.StudyInstanceUID));
      }
    }
    // Series Group
    else if (TagD.getUID(Level.SERIES).equals(group.getTagID())) {
      DicomMediaIO.tagManager.readTags(Level.SERIES, header, group);
      if (!group.matchIdValue(header.getString(Tag.SeriesInstanceUID))) {
        LOGGER.warn(
            "Inconsistent Series Instance UID between DICOM objets: {} and {}",
            group.getTagValue(TagD.getUID(Level.STUDY)),
            header.getString(Tag.SeriesInstanceUID));
      }
      // Build patient age if not present
      group.setTagNoNull(
          TagD.get(Tag.PatientAge), getPatientAgeInPeriod(header, Tag.PatientAge, true));
    }
  }

  public static void computeSlicePositionVector(Tagable tagable) {
    if (tagable != null) {
      double[] patientPos = TagD.getTagValue(tagable, Tag.ImagePositionPatient, double[].class);
      if (patientPos != null && patientPos.length == 3) {
        double[] imgOrientation =
            ImageOrientation.computeNormalVectorOfPlan(
                TagD.getTagValue(tagable, Tag.ImageOrientationPatient, double[].class));
        if (imgOrientation != null) {
          double[] slicePosition = new double[3];
          slicePosition[0] = imgOrientation[0] * patientPos[0];
          slicePosition[1] = imgOrientation[1] * patientPos[1];
          slicePosition[2] = imgOrientation[2] * patientPos[2];
          tagable.setTag(TagW.SlicePosition, slicePosition);
        }
      }
    }
  }

  /**
   * Build the shape from DICOM Shutter
   *
   * @see <a
   *     href="http://dicom.nema.org/MEDICAL/DICOM/current/output/chtml/part03/sect_C.7.6.11.html">C.7.6.11
   *     Display Shutter Module</a>
   * @see <a
   *     href="http://dicom.nema.org/MEDICAL/DICOM/current/output/chtml/part03/sect_C.7.6.15.html">C.7.6.15
   *     Bitmap Display Shutter Module</a>
   */
  public static void setShutter(Tagable tagable, Attributes dcmObject) {
    tagable.setTagNoNull(TagW.ShutterFinalShape, DicomObjectUtil.getShutterShape(dcmObject));

    // Set color also for BITMAP shape (bitmap is extracted in overlay class)
    tagable.setTagNoNull(TagW.ShutterRGBColor, DicomObjectUtil.getShutterColor(dcmObject));
  }

  public static void writeFunctionalGroupsSequence(Tagable tagable, Attributes dcm) {
    if (dcm != null && tagable != null) {
      /** @see - Dicom Standard 2011 - PS 3.3 §C.7.6.16.2.1 Pixel Measures Macro */
      TagSeq.MacroSeqData data =
          new TagSeq.MacroSeqData(dcm, TagD.getTagFromIDs(Tag.PixelSpacing, Tag.SliceThickness));
      TagD.get(Tag.PixelMeasuresSequence).readValue(data, tagable);

      /** @see - Dicom Standard 2011 - PS 3.3 §C.7.6.16.2.2 Frame Content Macro */
      data =
          new TagSeq.MacroSeqData(
              dcm,
              TagD.getTagFromIDs(
                  Tag.FrameAcquisitionNumber,
                  Tag.StackID,
                  Tag.InStackPositionNumber,
                  Tag.TemporalPositionIndex));
      TagD.get(Tag.FrameContentSequence).readValue(data, tagable);
      // If not null override instance number for a better image sorting.
      tagable.setTagNoNull(
          TagD.get(Tag.InstanceNumber), tagable.getTagValue(TagD.get(Tag.InStackPositionNumber)));

      /** @see - Dicom Standard 2011 - PS 3.3 § C.7.6.16.2.3 Plane Position (Patient) Macro */
      data = new TagSeq.MacroSeqData(dcm, TagD.getTagFromIDs(Tag.ImagePositionPatient));
      TagD.get(Tag.PlanePositionSequence).readValue(data, tagable);

      /** @see - Dicom Standard 2011 - PS 3.3 § C.7.6.16.2.4 Plane Orientation (Patient) Macro */
      data = new TagSeq.MacroSeqData(dcm, TagD.getTagFromIDs(Tag.ImageOrientationPatient));
      TagD.get(Tag.PlaneOrientationSequence).readValue(data, tagable);
      // If not null add ImageOrientationPlane for getting a orientation label.
      tagable.setTagNoNull(
          TagW.ImageOrientationPlane,
          ImageOrientation.makeImageOrientationLabelFromImageOrientationPatient(
              TagD.getTagValue(tagable, Tag.ImageOrientationPatient, double[].class)));

      /** @see - Dicom Standard 2011 - PS 3.3 § C.7.6.16.2.8 Frame Anatomy Macro */
      data = new TagSeq.MacroSeqData(dcm, TagD.getTagFromIDs(Tag.FrameLaterality));
      TagD.get(Tag.FrameAnatomySequence).readValue(data, tagable);

      /**
       * Specifies the attributes of the Pixel Value Transformation Functional Group. This is
       * equivalent with the Modality LUT transformation in non Multi-frame IODs. It constrains the
       * Modality LUT transformation step in the grayscale rendering pipeline to be an identity
       * transformation.
       *
       * @see - Dicom Standard 2011 - PS 3.3 § C.7.6.16.2.9-b Pixel Value Transformation
       */
      Attributes mLutItems = dcm.getNestedDataset(Tag.PixelValueTransformationSequence);
      if (mLutItems != null) {
        ModalityLutModule mlut = new ModalityLutModule(mLutItems);
        tagable.setTag(TagW.ModalityLUTData, mlut);
      }

      /**
       * Specifies the attributes of the Frame VOI LUT Functional Group. It contains one or more
       * sets of linear or sigmoid window values and/or one or more sets of lookup tables
       *
       * @see - Dicom Standard 2011 - PS 3.3 § C.7.6.16.2.10b Frame VOI LUT With LUT Macro
       */
      Attributes vLutItems = dcm.getNestedDataset(Tag.FrameVOILUTSequence);
      if (vLutItems != null) {
        VoiLutModule vlut = new VoiLutModule(vLutItems);
        tagable.setTag(TagW.VOILUTsData, vlut);
      }

      // TODO implement: Frame Pixel Shift, Pixel Intensity Relationship LUT (C.7.6.16-14),
      // Real World Value Mapping (C.7.6.16-12)
      // This transformation should be applied in in the pixel value (add a list of transformation
      // for pixel
      // statistics)

      /**
       * Display Shutter Macro Table C.7-17A in PS 3.3
       *
       * @see - Dicom Standard 2011 - PS 3.3 § C.7.6.16.2.16 Frame Display Shutter Macro
       */
      Attributes macroFrameDisplayShutter = dcm.getNestedDataset(Tag.FrameDisplayShutterSequence);
      if (macroFrameDisplayShutter != null) {
        setShutter(tagable, macroFrameDisplayShutter);
      }

      /** @see - Dicom Standard 2011 - PS 3.3 §C.8 Frame Type Macro */
      // Type of Frame. A multivalued attribute analogous to the Image Type (0008,0008).
      // Enumerated Values and Defined Terms are the same as those for the four values of the Image
      // Type
      // (0008,0008) attribute, except that the value MIXED is not allowed. See C.8.16.1 and
      // C.8.13.3.1.1.
      data = new TagSeq.MacroSeqData(dcm, TagD.getTagFromIDs(Tag.FrameType));
      // C.8.13.5.1 MR Image Frame Type Macro
      TagD.get(Tag.MRImageFrameTypeSequence).readValue(data, tagable);
      // // C.8.15.3.1 CT Image Frame Type Macro
      TagD.get(Tag.CTImageFrameTypeSequence).readValue(data, tagable);
      // C.8.14.3.1 MR Spectroscopy Frame Type Macro
      TagD.get(Tag.MRSpectroscopyFrameTypeSequence).readValue(data, tagable);
      // C.8.22.5.1 PET Frame Type Macro
      TagD.get(Tag.PETFrameTypeSequence).readValue(data, tagable);
    }
  }

  public static boolean writePerFrameFunctionalGroupsSequence(
      Tagable tagable, Attributes header, int index) {
    if (header != null && tagable != null) {
      /*
       * C.7.6.16 The number of Items shall be the same as the number of frames in the Multi-frame image.
       */
      Attributes a = header.getNestedDataset(Tag.PerFrameFunctionalGroupsSequence, index);
      if (a != null) {
        DicomMediaUtils.writeFunctionalGroupsSequence(tagable, a);
        return true;
      }
    }
    return false;
  }

<<<<<<< HEAD
=======
  public static void applyModalityLutModule(
      Attributes mLutItems, Tagable tagable, Integer seqParentTag) {
    if (mLutItems != null && tagable != null) {
      // Overrides Modality LUT Transformation attributes only if sequence is consistent
      if (containsRequiredModalityLUTAttributes(mLutItems)) {
        String modlality = TagD.getTagValue(tagable, Tag.Modality, String.class);
        if ("MR".equals(modlality)
            || "XA".equals(modlality)
            || "XRF".equals(modlality) // NON-NLS
            || "PT".equals(modlality)) {
          /*
           * IHE BIR: 4.16.4.2.2.5.4
           *
           * The grayscale rendering pipeline shall be appropriate to the SOP Class and modality. If Rescale
           * Slope and Rescale Intercept are present in the image for MR and PET and XA/XRF images, they shall
           * be ignored from the perspective of applying window values, and for those SOP Classes, window
           * values shall be applied directly to the stored pixel values without rescaling.
           */
          LOGGER.trace("Do not apply RescaleSlope and RescaleIntercept to {}", modlality);
        } else {
          TagD.get(Tag.RescaleSlope).readValue(mLutItems, tagable);
          TagD.get(Tag.RescaleIntercept).readValue(mLutItems, tagable);
          TagD.get(Tag.RescaleType).readValue(mLutItems, tagable);
        }

      } else if (seqParentTag != null) {
        LOGGER.warn(
            "Cannot apply Modality LUT from {} with inconsistent attributes",
            TagUtils.toString(seqParentTag));
      }

      // Should exist only in root DICOM (when seqParentTag == null)
      buildMoalityLUT(mLutItems.getNestedDataset(Tag.ModalityLUTSequence), tagable);
    }
  }

  public static void buildMoalityLUT(Attributes mLutItems, Tagable tagable) {
    if (tagable != null) {
      // NOTE : Either a Modality LUT Sequence containing a single Item or Rescale Slope and
      // Intercept values
      // shall be present but not both (@see Dicom Standard 2011 - PS 3.3 § C.11.1 Modality LUT
      // Module)

      if (mLutItems != null && containsRequiredModalityLUTDataAttributes(mLutItems)) {
        boolean canApplyMLUT = true;
        String modality = TagD.getTagValue(tagable, Tag.Modality, String.class);
        if ("XA".equals(modality) || "XRF".equals(modality)) { // NON-NLS
          // See PS 3.4 N.2.1.2.
          String pixRel =
              mLutItems.getParent() == null
                  ? null
                  : mLutItems.getParent().getString(Tag.PixelIntensityRelationship);
          if (pixRel != null
              && ("LOG".equalsIgnoreCase(pixRel) || "DISP".equalsIgnoreCase(pixRel))) { // NON-NLS
            canApplyMLUT = false;
            LOGGER.debug(
                "Modality LUT Sequence shall NOT be applied according to PixelIntensityRelationship");
          }
        }

        if (canApplyMLUT) {
          tagable.setTagNoNull(TagW.ModalityLUTData, createLut(mLutItems));
          tagable.setTagNoNull(
              TagW.ModalityLUTType, TagD.get(Tag.ModalityLUTType).getValue(mLutItems));
          tagable.setTagNoNull(
              TagW.ModalityLUTExplanation, TagD.get(Tag.LUTExplanation).getValue(mLutItems));
        }
      }

      if (LOGGER.isTraceEnabled()) {

        // The output range of the Modality LUT Module depends on whether Rescale Slope and
        // Rescale
        // Intercept or the Modality LUT Sequence are used.

        // In the case where Rescale Slope and Rescale Intercept are used, the output ranges from
        // (minimum pixel value*Rescale Slope+Rescale Intercept) to
        // (maximum pixel value*Rescale Slope+Rescale Intercept),
        // where the minimum and maximum pixel values are determined by Bits Stored and Pixel
        // Representation.

        // In the case where the Modality LUT Sequence is used, the output range is from 0 to 2n-1
        // where n
        // is the third value of LUT Descriptor. This range is always unsigned.
        // The third value specifies the number of bits for each entry in the LUT Data. It shall
        // take the value
        // 8 or 16. The LUT Data shall be stored in a format equivalent to 8 bits allocated when the
        // number
        // of bits for each entry is 8, and 16 bits allocated when the number of bits for each entry
        // is 16

        if (tagable.getTagValue(TagW.ModalityLUTData) != null) {
          if (TagD.getTagValue(tagable, Tag.RescaleIntercept) != null) {
            LOGGER.trace(
                "Modality LUT Sequence shall NOT be present if Rescale Intercept is present");
          }
          if (TagD.getTagValue(tagable, Tag.ModalityLUTType) == null) {
            LOGGER.trace("Modality Type is required if Modality LUT Sequence is present.");
          }
        } else if (TagD.getTagValue(tagable, Tag.RescaleIntercept) != null) {
          if (TagD.getTagValue(tagable, Tag.RescaleSlope) == null) {
            LOGGER.debug("Modality Rescale Slope is required if Rescale Intercept is present.");
          }
        }
      }
    }
  }

  public static void applyVoiLutModule(
      Attributes voiItems, Attributes mLutItems, Tagable tagable, Integer seqParentTag) {
    if (voiItems != null && tagable != null) {
      // Overrides VOI LUT Transformation attributes only if sequence is consistent
      if (containsRequiredVOILUTWindowLevelAttributes(voiItems)) {
        TagD.get(Tag.WindowWidth).readValue(voiItems, tagable);
        TagD.get(Tag.WindowCenter).readValue(voiItems, tagable);
        double[] ww = TagD.getTagValue(tagable, Tag.WindowWidth, double[].class);
        double[] wc = TagD.getTagValue(tagable, Tag.WindowCenter, double[].class);

        if (mLutItems != null) {
          /*
           * IHE BIR: 4.16.4.2.2.5.4
           *
           * If Rescale Slope and Rescale Intercept has been removed in applyModalityLutModule() then the
           * Window Center and Window Width must be adapted
           *
           * see https://groups.google.com/forum/#!topic/comp.protocols.dicom/iTCxWcsqjnM
           */
          Double rs = getDoubleFromDicomElement(mLutItems, Tag.RescaleSlope, null);
          Double ri = getDoubleFromDicomElement(mLutItems, Tag.RescaleIntercept, null);
          String modality = TagD.getTagValue(tagable, Tag.Modality, String.class);
          if (ww != null
              && wc != null
              && rs != null
              && ri != null
              && ("MR".equals(modality)
                  || "XA".equals(modality)
                  || "XRF".equals(modality) // NON-NLS
                  || "PT".equals(modality))) {
            int windowLevelDefaultCount = (ww.length == wc.length) ? ww.length : 0;
            for (int i = 0; i < windowLevelDefaultCount; i++) {
              ww[i] = ww[i] / rs;
              wc[i] = (wc[i] - ri) / rs;
            }
          }
        }

        TagD.get(Tag.WindowCenterWidthExplanation).readValue(voiItems, tagable);
        TagD.get(Tag.VOILUTFunction).readValue(voiItems, tagable);
      }

      buildVoiLUTs(voiItems.getSequence(Tag.VOILUTSequence), tagable);
    }
  }

  public static void buildVoiLUTs(Sequence voiLUTSequence, Tagable tagable) {
    if (tagable != null) {
      // NOTE : If any VOI LUT Table is included by an Image, a Window Width and Window Center or
      // the VOI LUT
      // Table, but not both, may be applied to the Image for display. Inclusion of both indicates
      // that multiple
      // alternative views may be presented. (@see Dicom Standard 2011 - PS 3.3 § C.11.2 VOI LUT
      // Module)

      if (voiLUTSequence != null && !voiLUTSequence.isEmpty()) {
        LookupTableCV[] voiLUTsData = new LookupTableCV[voiLUTSequence.size()];
        String[] voiLUTsExplanation = new String[voiLUTsData.length];

        for (int i = 0; i < voiLUTsData.length; i++) {
          Attributes voiLUTobj = voiLUTSequence.get(i);
          if (containsLUTAttributes(voiLUTobj)) {
            voiLUTsData[i] = createLut(voiLUTobj);
            voiLUTsExplanation[i] = getStringFromDicomElement(voiLUTobj, Tag.LUTExplanation);
          } else {
            LOGGER.info("Cannot read VOI LUT Data [{}]", i);
          }
        }

        tagable.setTag(TagW.VOILUTsData, voiLUTsData);
        tagable.setTag(TagW.VOILUTsExplanation, voiLUTsExplanation); // Optional Tag
      }

      if (LOGGER.isDebugEnabled()) {
        // If multiple items are present in VOI LUT Sequence, only one may be applied to the
        // Image for display. Multiple items indicate that multiple alternative views may be
        // presented.

        // If multiple Window center and window width values are present, both Attributes shall have
        // the same
        // number of values and shall be considered as pairs. Multiple values indicate that multiple
        // alternative
        // views may be presented

        double[] windowCenter = TagD.getTagValue(tagable, Tag.WindowCenter, double[].class);
        double[] windowWidth = TagD.getTagValue(tagable, Tag.WindowWidth, double[].class);

        if (windowCenter == null && windowWidth != null) {
          LOGGER.debug("VOI Window Center is required if Window Width is present");
        } else if (windowCenter != null && windowWidth == null) {
          LOGGER.debug("VOI Window Width is required if Window Center is present");
        } else if (windowCenter != null && windowWidth.length != windowCenter.length) {
          LOGGER.debug(
              "VOI Window Center and Width attributes have different number of values : {} => {}",
              windowCenter.length,
              windowWidth.length);
        }
      }
    }
  }

  /**
   * @see <a
   *     href="http://dicom.nema.org/medical/Dicom/current/output/chtml/part03/sect_C.11.6.html">C.11.6
   *     Softcopy Presentation LUT Module</a>
   */
  public static void applyPrLutModule(Attributes dcmItems, Tagable tagable) {
    if (dcmItems != null && tagable != null) {
      // TODO implement 1.2.840.10008.5.1.4.1.1.11.2 -5 color and xray
      if ("1.2.840.10008.5.1.4.1.1.11.1".equals(dcmItems.getString(Tag.SOPClassUID))) {
        Attributes presentationLUT = dcmItems.getNestedDataset(Tag.PresentationLUTSequence);
        if (presentationLUT != null) {
          /**
           * Presentation LUT Module is always implicitly specified to apply over the full range of
           * output of the preceding transformation, and it never selects a subset or superset of
           * the that range (unlike the VOI LUT).
           */
          tagable.setTag(TagW.PRLUTsData, createLut(presentationLUT));
          tagable.setTag(
              TagW.PRLUTsExplanation,
              getStringFromDicomElement(presentationLUT, Tag.LUTExplanation));
          tagable.setTagNoNull(TagD.get(Tag.PresentationLUTShape), "IDENTITY");
        } else {
          // value: INVERSE, IDENTITY
          // INVERSE => must inverse values (same as monochrome 1)
          TagD.get(Tag.PresentationLUTShape).readValue(dcmItems, tagable);
        }
      }
    }
  }

  public static void readPRLUTsModule(Attributes dcmItems, Tagable tagable) {
    if (dcmItems != null && tagable != null) {
      // Modality LUT Module
      applyModalityLutModule(dcmItems, tagable, null);

      // VOI LUT Module
      applyVoiLutModule(
          dcmItems.getNestedDataset(Tag.SoftcopyVOILUTSequence),
          dcmItems,
          tagable,
          Tag.SoftcopyVOILUTSequence);

      // Presentation LUT Module
      applyPrLutModule(dcmItems, tagable);
    }
  }

>>>>>>> 5986a849
  public static void computeSUVFactor(Attributes dicomObject, Tagable tagable, int index) {
    // From vendor neutral code at
    // http://qibawiki.rsna.org/index.php?title=Standardized_Uptake_Value_%28SUV%29
    String modlality = TagD.getTagValue(tagable, Tag.Modality, String.class);
    if ("PT".equals(modlality)) {
      String correctedImage = getStringFromDicomElement(dicomObject, Tag.CorrectedImage);
      if (correctedImage != null
          && correctedImage.contains("ATTN")
          && correctedImage.contains("DECY")) { // NON-NLS
        double suvFactor = 0.0;
        String units = dicomObject.getString(Tag.Units);
        // DICOM $C.8.9.1.1.3 Units
        // The units of the pixel values obtained after conversion from the stored pixel values (SV)
        // (Pixel
        // Data (7FE0,0010)) to pixel value units (U), as defined by Rescale Intercept (0028,1052)
        // and
        // Rescale Slope (0028,1053). Defined Terms:
        // CNTS = counts
        // NONE = unitless
        // CM2 = centimeter**2
        // PCNT = percent
        // CPS = counts/second
        // BQML = Becquerels/milliliter
        // MGMINML = milligram/minute/milliliter
        // UMOLMINML = micromole/minute/milliliter
        // MLMING = milliliter/minute/gram
        // MLG = milliliter/gram
        // 1CM = 1/centimeter
        // UMOLML = micromole/milliliter
        // PROPCNTS = proportional to counts
        // PROPCPS = proportional to counts/sec
        // MLMINML = milliliter/minute/milliliter
        // MLML = milliliter/milliliter
        // GML = grams/milliliter
        // STDDEV = standard deviations
        if ("BQML".equals(units)) {
          Float weight = getFloatFromDicomElement(dicomObject, Tag.PatientWeight, 0.0f); // in Kg
          if (MathUtil.isDifferentFromZero(weight)) {
            Attributes dcm =
                dicomObject.getNestedDataset(Tag.RadiopharmaceuticalInformationSequence, index);
            if (dcm != null) {
              Float totalDose = getFloatFromDicomElement(dcm, Tag.RadionuclideTotalDose, null);
              Float halfLife = getFloatFromDicomElement(dcm, Tag.RadionuclideHalfLife, null);
              Date injectTime =
                  getDateFromDicomElement(dcm, Tag.RadiopharmaceuticalStartTime, null);
              Date injectDateTime =
                  getDateFromDicomElement(dcm, Tag.RadiopharmaceuticalStartDateTime, null);
              Date acquisitionDateTime =
                  TagUtil.dateTime(
                      getDateFromDicomElement(dicomObject, Tag.AcquisitionDate, null),
                      getDateFromDicomElement(dicomObject, Tag.AcquisitionTime, null));
              Date scanDate = getDateFromDicomElement(dicomObject, Tag.SeriesDate, null);
              if ("START".equals(dicomObject.getString(Tag.DecayCorrection))
                  && totalDose != null
                  && halfLife != null
                  && acquisitionDateTime != null
                  && (injectDateTime != null || (scanDate != null && injectTime != null))) {
                double time = 0.0;
                long scanDateTime =
                    TagUtil.dateTime(
                            scanDate, getDateFromDicomElement(dicomObject, Tag.SeriesTime, null))
                        .getTime();
                if (injectDateTime == null) {
                  if (scanDateTime > acquisitionDateTime.getTime()) {
                    // per GE docs, may have been updated during post-processing into new series
                    String privateCreator = dicomObject.getString(0x00090010);
                    Date privateScanDateTime = getDateFromDicomElement(dcm, 0x0009100d, null);
                    if ("GEMS_PETD_01".equals(privateCreator) // NON-NLS
                        && privateScanDateTime != null) {
                      scanDate = privateScanDateTime;
                    } else {
                      scanDate = null;
                    }
                  }
                  if (scanDate != null) {
                    injectDateTime = TagUtil.dateTime(scanDate, injectTime);
                    time = (double) scanDateTime - injectDateTime.getTime();
                  }

                } else {
                  time = (double) scanDateTime - injectDateTime.getTime();
                }
                // Exclude negative value (case over midnight)
                if (time > 0) {
                  double correctedDose = totalDose * Math.pow(2, -time / (1000.0 * halfLife));
<<<<<<< HEAD
                  // Convert weight in kg to g
=======
                  // Weight converts in kg to g
>>>>>>> 5986a849
                  suvFactor = weight * 1000.0 / correctedDose;
                }
              }
            }
          }
        } else if ("CNTS".equals(units)) {
          String privateTagCreator = dicomObject.getString(0x70530010);
          double privateSUVFactor = dicomObject.getDouble(0x70531000, 0.0);
          if ("Philips PET Private Group".equals(privateTagCreator) // NON-NLS
              && MathUtil.isDifferentFromZero(privateSUVFactor)) {
            suvFactor = privateSUVFactor; // units => "g/ml"
          }
        } else if ("GML".equals(units)) {
          suvFactor = 1.0;
        }
        if (MathUtil.isDifferentFromZero(suvFactor)) {
          tagable.setTag(TagW.SuvFactor, suvFactor);
        }
      }
    }
  }

  public static Attributes createDicomPR(
      Attributes dicomSourceAttribute, String seriesInstanceUID, String sopInstanceUID) {

    final int[] patientStudyAttributes = {
      Tag.SpecificCharacterSet,
      Tag.StudyDate,
      Tag.StudyTime,
      Tag.StudyDescription,
      Tag.AccessionNumber,
      Tag.IssuerOfAccessionNumberSequence,
      Tag.ReferringPhysicianName,
      Tag.PatientName,
      Tag.PatientID,
      Tag.IssuerOfPatientID,
      Tag.PatientBirthDate,
      Tag.PatientSex,
      Tag.AdditionalPatientHistory,
      Tag.StudyInstanceUID,
      Tag.StudyID
    };
    Arrays.sort(patientStudyAttributes);
    Attributes pr = new Attributes(dicomSourceAttribute, patientStudyAttributes);

    // TODO implement other ColorSoftcopyPresentationStateStorageSOPClass...
    pr.setString(Tag.SOPClassUID, VR.UI, UID.GrayscaleSoftcopyPresentationStateStorage);
    pr.setString(
        Tag.SOPInstanceUID,
        VR.UI,
        StringUtil.hasText(sopInstanceUID) ? sopInstanceUID : UIDUtils.createUID());
    Date now = new Date();
    pr.setDate(Tag.PresentationCreationDateAndTime, now);
    pr.setDate(Tag.ContentDateAndTime, now);
    pr.setString(Tag.Modality, VR.CS, "PR");
    pr.setString(
        Tag.SeriesInstanceUID,
        VR.UI,
        StringUtil.hasText(seriesInstanceUID) ? seriesInstanceUID : UIDUtils.createUID());
    return pr;
  }

  // ///////////////////////////////////////////////////////////////////////////////////////////////////////////////////////

  /**
   * Creates a dicomKeyObjectSelection Attributes from another SOP Instance keeping its patient and
   * study information. For instance, it can be can an IMAGE or a previous build dicomKOS
   * Document.
   *
   * @param dicomSourceAttribute : Must be valid
   * @param keyObjectDescription : Optional, can be null
   * @param seriesInstanceUID is supposed to be valid and won't be verified, it's the user
   *     responsibility to manage this value. If null a randomly new one will be generated instead
   * @return new dicomKeyObjectSelection Document Attributes
   * @throws IOException
   */
  public static Attributes createDicomKeyObject(
      Attributes dicomSourceAttribute, String keyObjectDescription, String seriesInstanceUID) {

    /**
     * @see DICOM standard PS 3.3 - § C.17.6.1 Key Object Document Series Module
     * @note Series of Key Object Selection Documents are separate from Series of Images or other
     *     Composite SOP Instances. Key Object Documents do not reside in a Series of Images or
     *     other Composite SOP Instances.
     */

    /**
     * @note Loads properties that reference all "Key Object Codes" defined in the following
     *     resource : KeyObjectSelectionCodes.xml
     * @see These Codes are up-to-date regarding Dicom Conformance : <br>
     *     PS 3.16 - § Context ID 7010 Key Object Selection Document Title <br>
     *     PS 3.16 - § Context ID 7011 Rejected for Quality Reasons - <br>
     *     PS 3.16 - § Context ID 7012 Best In Set<br>
     *     Correction Proposal - § CP 1152 Parts 16 (Additional document titles for Key Object
     *     Selection Document)
     */
    Map<String, KeyObjectSelectionCode> codeByValue = getKeyObjectSelectionMappingResources();
    Map<String, Set<KeyObjectSelectionCode>> resourcesByContextID = new HashMap<>();

    for (KeyObjectSelectionCode code : codeByValue.values()) {
      Set<KeyObjectSelectionCode> resourceSet = resourcesByContextID.get(code.contextGroupID);
      if (resourceSet == null) {
        resourceSet = new TreeSet<>();
        resourcesByContextID.put(code.contextGroupID, resourceSet);
      }
      resourceSet.add(code);
    }

    /**
     * Document Title of created KOS - must be one of the values specified by "Context ID 7010" in
     * KeyObjectSelectionCodes.xml<br>
     *
     * @note Default is code [DCM-113000] with following attributes : <br>
     *     Tag.CodingSchemeDesignator = "DCM" <br>
     *     Tag.CodeValue = 113000 <br>
     *     Tag.CodeMeaning = "Of Interest"
     */
    final Attributes documentTitle = codeByValue.get("113000").toCodeItem();
    // TODO - the user or some preferences should be able to set this title value from a predefined
    // list of code

    /**
     * @note "Document Title Modifier" should be set when "Document Title" meets one of the
     *     following case : <br>
     *     - Concept Name = (113001, DCM, "Rejected for Quality Reasons") <br>
     *     - Concept Name = (113010, DCM," Quality Issue") <br>
     *     - Concept Name = (113013, DCM, "Best In Set")
     * @see PS 3.16 - Structured Reporting Templates § TID 2010 Key Object Selection
     */

    // TODO - add ability to set "Optional Document Title Modifier" for created KOS from the
    // predefined list of code
    // final Attributes documentTitleModifier = null;

    final String seriesNumber = "999"; // A number that identifies the Series. (default: 999)
    final String instanceNumber = "1"; // A number that identifies the Document. (default: 1)

    // TODO - add ability to override default instanceNumber and seriesNumber from given parameters
    // in case many
    // KEY OBJECT DOCUMENT SERIES and KEY OBJECT DOCUMENT are build for the same Study in the same
    // context

    final int[] patientStudyAttributes = {
      Tag.SpecificCharacterSet,
      Tag.StudyDate,
      Tag.StudyTime,
      Tag.AccessionNumber,
      Tag.IssuerOfAccessionNumberSequence,
      Tag.ReferringPhysicianName,
      Tag.PatientName,
      Tag.PatientID,
      Tag.IssuerOfPatientID,
      Tag.PatientBirthDate,
      Tag.PatientSex,
      Tag.StudyInstanceUID,
      Tag.StudyID
    };
    Arrays.sort(patientStudyAttributes);

    /**
     * @note  Add selected attributes from another Attributes object to this. The specified array
     *     of tag values must be sorted (as by the {@link java.util.Arrays#sort(int[])} method)
     *     prior to making this call.
     */
    Attributes dKOS = new Attributes(dicomSourceAttribute, patientStudyAttributes);

    dKOS.setString(Tag.SOPClassUID, VR.UI, UID.KeyObjectSelectionDocumentStorage);
    dKOS.setString(Tag.SOPInstanceUID, VR.UI, UIDUtils.createUID());
    dKOS.setDate(Tag.ContentDateAndTime, new Date());
    dKOS.setString(Tag.Modality, VR.CS, "KO");
    dKOS.setNull(Tag.ReferencedPerformedProcedureStepSequence, VR.SQ);
    dKOS.setString(
        Tag.SeriesInstanceUID,
        VR.UI,
        StringUtil.hasText(seriesInstanceUID) ? seriesInstanceUID : UIDUtils.createUID());
    dKOS.setString(Tag.SeriesNumber, VR.IS, seriesNumber);
    dKOS.setString(Tag.InstanceNumber, VR.IS, instanceNumber);
    dKOS.setString(Tag.ValueType, VR.CS, "CONTAINER");
    dKOS.setString(Tag.ContinuityOfContent, VR.CS, "SEPARATE");
    dKOS.newSequence(Tag.ConceptNameCodeSequence, 1).add(documentTitle);
    dKOS.newSequence(Tag.CurrentRequestedProcedureEvidenceSequence, 1);

    Attributes templateIdentifier = new Attributes(2);
    templateIdentifier.setString(Tag.MappingResource, VR.CS, "DCMR");
    templateIdentifier.setString(Tag.TemplateIdentifier, VR.CS, "2010");
    dKOS.newSequence(Tag.ContentTemplateSequence, 1).add(templateIdentifier);

    Sequence contentSeq = dKOS.newSequence(Tag.ContentSequence, 1);

    // !! Dead Code !! uncomment this when documentTitleModifier will be handled (see above)
    // if (documentTitleModifier != null) {
    //
    // Attributes documentTitleModifierSequence = new Attributes(4);
    // documentTitleModifierSequence.setString(Tag.RelationshipType, VR.CS, "HAS CONCEPT MOD");
    // documentTitleModifierSequence.setString(Tag.ValueType, VR.CS, "CODE");
    // documentTitleModifierSequence.newSequence(Tag.ConceptNameCodeSequence, 1).add(
    // makeKOS.toCodeItem("DCM-113011"));
    // documentTitleModifierSequence.newSequence(Tag.ConceptCodeSequence,
    // 1).add(documentTitleModifier);
    //
    // contentSeq.add(documentTitleModifierSequence);
    // }

    if (StringUtil.hasText(keyObjectDescription)) {

      Attributes keyObjectDescriptionSequence = new Attributes(4);
      keyObjectDescriptionSequence.setString(Tag.RelationshipType, VR.CS, "CONTAINS");
      keyObjectDescriptionSequence.setString(Tag.ValueType, VR.CS, "TEXT");
      keyObjectDescriptionSequence
          .newSequence(Tag.ConceptNameCodeSequence, 1)
          .add(codeByValue.get("113012").toCodeItem());
      keyObjectDescriptionSequence.setString(Tag.TextValue, VR.UT, keyObjectDescription);

      contentSeq.add(keyObjectDescriptionSequence);
      dKOS.setString(Tag.SeriesDescription, VR.LO, keyObjectDescription);
    }

    // TODO - Handle Identical Documents Sequence (see below)
    /**
     * @see DICOM standard PS 3.3 - § C.17.6 Key Object Selection Modules && § C.17.6.2.1 Identical
     *     Documents
     * @note The Unique identifier for the Study (studyInstanceUID) is supposed to be the same as to
     *     one of the referenced image, but it's not necessary. Standard says that if the Current
     *     Requested Procedure Evidence Sequence (0040,A375) references SOP Instances both in the
     *     current study and in one or more other studies, this document shall be duplicated into
     *     each of those other studies, and the duplicates shall be referenced in the Identical
     *     Documents Sequence (0040,A525).
     */
    return dKOS;
  }

  static Map<String, KeyObjectSelectionCode> getKeyObjectSelectionMappingResources() {

    Map<String, KeyObjectSelectionCode> codeByValue = new HashMap<>();

    XMLStreamReader xmler = null;
    InputStream stream = null;
    try {
      XMLInputFactory factory = XMLInputFactory.newInstance();
      // disable external entities for security
      factory.setProperty(XMLInputFactory.IS_SUPPORTING_EXTERNAL_ENTITIES, Boolean.FALSE);
      factory.setProperty(XMLInputFactory.SUPPORT_DTD, Boolean.FALSE);
      stream =
          DicomMediaUtils.class.getResourceAsStream(
              "/config/KeyObjectSelectionCodes.xml"); // NON-NLS
      xmler = factory.createXMLStreamReader(stream);

      while (xmler.hasNext()) {
        switch (xmler.next()) {
          case XMLStreamConstants.START_ELEMENT:
            String key = xmler.getName().getLocalPart();
            if ("resources".equals(key)) { // NON-NLS
              while (xmler.hasNext()) {
                switch (xmler.next()) {
                  case XMLStreamConstants.START_ELEMENT:
                    readCodeResource(xmler, codeByValue);
                    break;
                  default:
                    break;
                }
              }
            }
            break;
          default:
            break;
        }
      }
    } catch (XMLStreamException e) {
      LOGGER.error("Reading KO Codes", e);
      codeByValue = null;
    } finally {
      FileUtil.safeClose(xmler);
      FileUtil.safeClose(stream);
    }
    return codeByValue;
  }

  private static void readCodeResource(
      XMLStreamReader xmler, Map<String, KeyObjectSelectionCode> codeByValue)
      throws XMLStreamException {
    String key = xmler.getName().getLocalPart();
    if ("resource".equals(key)) { // NON-NLS
      String resourceName = xmler.getAttributeValue(null, "name"); // NON-NLS
      String contextGroupID = xmler.getAttributeValue(null, "contextId");

      while (xmler.hasNext()) {
        int eventType = xmler.next();
        switch (eventType) {
          case XMLStreamConstants.START_ELEMENT:
            key = xmler.getName().getLocalPart();
            if ("code".equals(key)) { // NON-NLS

              String codingSchemeDesignator = xmler.getAttributeValue(null, "scheme"); // NON-NLS
              String codeValue = xmler.getAttributeValue(null, "value"); // NON-NLS
              String codeMeaning = xmler.getAttributeValue(null, "meaning"); // NON-NLS

              String conceptNameCodeModifier = xmler.getAttributeValue(null, "conceptMod");
              String contexGroupIdModifier = xmler.getAttributeValue(null, "contexId");

              codeByValue.put(
                  codeValue,
                  new DicomMediaUtils.KeyObjectSelectionCode(
                      resourceName,
                      contextGroupID,
                      codingSchemeDesignator,
                      codeValue,
                      codeMeaning,
                      conceptNameCodeModifier,
                      contexGroupIdModifier));
            }
            break;
          default:
            break;
        }
      }
    }
  }

  public static class KeyObjectSelectionCode implements Comparable<KeyObjectSelectionCode> {

    final String resourceName;
    final String contextGroupID;

    final String codingSchemeDesignator;
    final String codeValue;
    final String codeMeaning;

    final String conceptNameCodeModifier;
    final String contexGroupIdModifier;

    public KeyObjectSelectionCode(
        String resourceName,
        String contextGroupID,
        String codingSchemeDesignator,
        String codeValue,
        String codeMeaning,
        String conceptNameCodeModifier,
        String contexGroupIdModifier) {

      this.resourceName = resourceName;
      this.contextGroupID = contextGroupID;

      this.codingSchemeDesignator = codingSchemeDesignator;
      this.codeValue = codeValue;
      this.codeMeaning = codeMeaning;

      this.conceptNameCodeModifier = conceptNameCodeModifier;
      this.contexGroupIdModifier = contexGroupIdModifier;
    }

    final Boolean hasConceptModifier() {
      return conceptNameCodeModifier != null;
    }

    @Override
    public int compareTo(KeyObjectSelectionCode o) {
      return this.codeValue.compareToIgnoreCase(o.codeValue);
    }

    public Attributes toCodeItem() {
      Attributes attrs = new Attributes(3);
      attrs.setString(Tag.CodeValue, VR.SH, codeValue);
      attrs.setString(Tag.CodingSchemeDesignator, VR.SH, codingSchemeDesignator);
      attrs.setString(Tag.CodeMeaning, VR.LO, codeMeaning);
      return attrs;
    }
  }

  public static TemporalAccessor getDateFromDicomElement(
      TagType type,
      Attributes dicom,
      int tag,
      String privateCreatorID,
      TemporalAccessor defaultValue) {
    if (dicom == null || !dicom.containsValue(tag)) {
      return defaultValue;
    }
    Date date = dicom.getDate(privateCreatorID, tag);
    if (date == null) {
      return defaultValue;
    }
    if (TagType.DICOM_DATE == type) {
      return TagUtil.toLocalDate(date);
    } else if (TagType.DICOM_TIME == type) {
      return TagUtil.toLocalTime(date);
    }
    return TagUtil.toLocalDateTime(date);
  }

  public static TemporalAccessor[] getDatesFromDicomElement(
      TagType type,
      Attributes dicom,
      int tag,
      String privateCreatorID,
      TemporalAccessor[] defaultValue) {
    if (dicom == null || !dicom.containsValue(tag)) {
      return defaultValue;
    }
    Date[] dates = dicom.getDates(privateCreatorID, tag);
    if (dates == null || dates.length == 0) {
      return defaultValue;
    }

    TemporalAccessor[] vals;
    if (TagType.DICOM_DATE == type) {
      vals = new LocalDate[dates.length];
      for (int i = 0; i < vals.length; i++) {
        vals[i] = TagUtil.toLocalDate(dates[i]);
      }
    } else if (TagType.DICOM_TIME == type) {
      vals = new LocalTime[dates.length];
      for (int i = 0; i < vals.length; i++) {
        vals[i] = TagUtil.toLocalTime(dates[i]);
      }
    }

    vals = new LocalDateTime[dates.length];
    for (int i = 0; i < vals.length; i++) {
      vals[i] = TagUtil.toLocalDateTime(dates[i]);
    }

    return vals;
  }

  public static TemporalAccessor getDateFromDicomElement(
      XMLStreamReader xmler, String attribute, TagType type, TemporalAccessor defaultValue) {
    if (attribute != null) {
      String val = xmler.getAttributeValue(null, attribute);
      if (val != null) {
        if (TagType.DICOM_TIME.equals(type)) {
          return TagD.getDicomTime(val);
        } else if (TagType.DICOM_DATETIME.equals(type)) {
          return TagD.getDicomDateTime(val);
        } else {
          return TagD.getDicomDate(val);
        }
      }
    }
    return defaultValue;
  }

  public static TemporalAccessor[] getDatesFromDicomElement(
      XMLStreamReader xmler, String attribute, TagType type, TemporalAccessor[] defaultValue) {
    return getDatesFromDicomElement(xmler, attribute, type, defaultValue, "\\");
  }

  public static TemporalAccessor[] getDatesFromDicomElement(
      XMLStreamReader xmler,
      String attribute,
      TagType type,
      TemporalAccessor[] defaultValue,
      String separator) {
    if (attribute != null) {
      String val = xmler.getAttributeValue(null, attribute);
      if (val != null) {
        String[] strs = val.split(Pattern.quote(separator));
        TemporalAccessor[] vals = new TemporalAccessor[strs.length];
        for (int i = 0; i < strs.length; i++) {
          if (TagType.DICOM_TIME.equals(type)) {
            vals[i] = TagD.getDicomTime(strs[i]);
          } else if (TagType.DICOM_DATETIME.equals(type)) {
            vals[i] = TagD.getDicomDateTime(strs[i]);
          } else {
            vals[i] = TagD.getDicomDate(strs[i]);
          }
        }
        return vals;
      }
    }
    return defaultValue;
  }

  public static void fillAttributes(Map<TagW, Object> tags, Attributes dataset) {
    if (tags != null && dataset != null) {
      ElementDictionary dic = ElementDictionary.getStandardElementDictionary();

      for (Entry<TagW, Object> entry : tags.entrySet()) {
        fillAttributes(dataset, entry.getKey(), entry.getValue(), dic);
      }
    }
  }

  public static void fillAttributes(Iterator<Entry<TagW, Object>> iter, Attributes dataset) {
    if (iter != null && dataset != null) {
      ElementDictionary dic = ElementDictionary.getStandardElementDictionary();

      while (iter.hasNext()) {
        Entry<TagW, Object> entry = iter.next();
        fillAttributes(dataset, entry.getKey(), entry.getValue(), dic);
      }
    }
  }

  public static void fillAttributes(
      Attributes dataset, final TagW tag, final Object val, ElementDictionary dic) {
    if (dataset != null && tag != null) {
      TagType type = tag.getType();
      int id = tag.getId();
      String key = dic.keywordOf(id);
      if (val == null || !StringUtil.hasLength(key)) {
        return;
      }

      if (tag.isStringFamilyType()) {
        if (val instanceof String[]) {
          dataset.setString(id, dic.vrOf(id), (String[]) val);
        } else {
          dataset.setString(id, dic.vrOf(id), val.toString());
        }
      } else if (TagType.DICOM_DATE.equals(type)
          || TagType.DICOM_TIME.equals(type)
          || TagType.DICOM_DATETIME.equals(type)) {
        if (val instanceof TemporalAccessor) {
          dataset.setDate(id, dic.vrOf(id), TagUtil.toLocalDate((TemporalAccessor) val));
        } else if (val.getClass().isArray()) {
          dataset.setDate(id, dic.vrOf(id), TagUtil.toLocalDates(val));
        }
      } else if (TagType.INTEGER.equals(type)) {
        if (val instanceof Integer) {
          dataset.setInt(id, dic.vrOf(id), (Integer) val);
        } else if (val instanceof int[]) {
          dataset.setInt(id, dic.vrOf(id), (int[]) val);
        }
      } else if (TagType.FLOAT.equals(type)) {
        if (val instanceof Float) {
          dataset.setFloat(id, dic.vrOf(id), (Float) val);
        } else if (val instanceof float[]) {
          dataset.setFloat(id, dic.vrOf(id), (float[]) val);
        }
      } else if (TagType.DOUBLE.equals(type)) {
        if (val instanceof Double) {
          dataset.setDouble(id, dic.vrOf(id), (Double) val);
        } else if (val instanceof double[]) {
          dataset.setDouble(id, dic.vrOf(id), (double[]) val);
        }
      } else if (TagType.DICOM_SEQUENCE.equals(type) && val instanceof Attributes[]) {
        Attributes[] sIn = (Attributes[]) val;
        Sequence sOut = dataset.newSequence(id, sIn.length);
        for (Attributes attributes : sIn) {
          sOut.add(new Attributes(attributes));
        }
      }
    }
  }
}<|MERGE_RESOLUTION|>--- conflicted
+++ resolved
@@ -680,265 +680,6 @@
     return false;
   }
 
-<<<<<<< HEAD
-=======
-  public static void applyModalityLutModule(
-      Attributes mLutItems, Tagable tagable, Integer seqParentTag) {
-    if (mLutItems != null && tagable != null) {
-      // Overrides Modality LUT Transformation attributes only if sequence is consistent
-      if (containsRequiredModalityLUTAttributes(mLutItems)) {
-        String modlality = TagD.getTagValue(tagable, Tag.Modality, String.class);
-        if ("MR".equals(modlality)
-            || "XA".equals(modlality)
-            || "XRF".equals(modlality) // NON-NLS
-            || "PT".equals(modlality)) {
-          /*
-           * IHE BIR: 4.16.4.2.2.5.4
-           *
-           * The grayscale rendering pipeline shall be appropriate to the SOP Class and modality. If Rescale
-           * Slope and Rescale Intercept are present in the image for MR and PET and XA/XRF images, they shall
-           * be ignored from the perspective of applying window values, and for those SOP Classes, window
-           * values shall be applied directly to the stored pixel values without rescaling.
-           */
-          LOGGER.trace("Do not apply RescaleSlope and RescaleIntercept to {}", modlality);
-        } else {
-          TagD.get(Tag.RescaleSlope).readValue(mLutItems, tagable);
-          TagD.get(Tag.RescaleIntercept).readValue(mLutItems, tagable);
-          TagD.get(Tag.RescaleType).readValue(mLutItems, tagable);
-        }
-
-      } else if (seqParentTag != null) {
-        LOGGER.warn(
-            "Cannot apply Modality LUT from {} with inconsistent attributes",
-            TagUtils.toString(seqParentTag));
-      }
-
-      // Should exist only in root DICOM (when seqParentTag == null)
-      buildMoalityLUT(mLutItems.getNestedDataset(Tag.ModalityLUTSequence), tagable);
-    }
-  }
-
-  public static void buildMoalityLUT(Attributes mLutItems, Tagable tagable) {
-    if (tagable != null) {
-      // NOTE : Either a Modality LUT Sequence containing a single Item or Rescale Slope and
-      // Intercept values
-      // shall be present but not both (@see Dicom Standard 2011 - PS 3.3 § C.11.1 Modality LUT
-      // Module)
-
-      if (mLutItems != null && containsRequiredModalityLUTDataAttributes(mLutItems)) {
-        boolean canApplyMLUT = true;
-        String modality = TagD.getTagValue(tagable, Tag.Modality, String.class);
-        if ("XA".equals(modality) || "XRF".equals(modality)) { // NON-NLS
-          // See PS 3.4 N.2.1.2.
-          String pixRel =
-              mLutItems.getParent() == null
-                  ? null
-                  : mLutItems.getParent().getString(Tag.PixelIntensityRelationship);
-          if (pixRel != null
-              && ("LOG".equalsIgnoreCase(pixRel) || "DISP".equalsIgnoreCase(pixRel))) { // NON-NLS
-            canApplyMLUT = false;
-            LOGGER.debug(
-                "Modality LUT Sequence shall NOT be applied according to PixelIntensityRelationship");
-          }
-        }
-
-        if (canApplyMLUT) {
-          tagable.setTagNoNull(TagW.ModalityLUTData, createLut(mLutItems));
-          tagable.setTagNoNull(
-              TagW.ModalityLUTType, TagD.get(Tag.ModalityLUTType).getValue(mLutItems));
-          tagable.setTagNoNull(
-              TagW.ModalityLUTExplanation, TagD.get(Tag.LUTExplanation).getValue(mLutItems));
-        }
-      }
-
-      if (LOGGER.isTraceEnabled()) {
-
-        // The output range of the Modality LUT Module depends on whether Rescale Slope and
-        // Rescale
-        // Intercept or the Modality LUT Sequence are used.
-
-        // In the case where Rescale Slope and Rescale Intercept are used, the output ranges from
-        // (minimum pixel value*Rescale Slope+Rescale Intercept) to
-        // (maximum pixel value*Rescale Slope+Rescale Intercept),
-        // where the minimum and maximum pixel values are determined by Bits Stored and Pixel
-        // Representation.
-
-        // In the case where the Modality LUT Sequence is used, the output range is from 0 to 2n-1
-        // where n
-        // is the third value of LUT Descriptor. This range is always unsigned.
-        // The third value specifies the number of bits for each entry in the LUT Data. It shall
-        // take the value
-        // 8 or 16. The LUT Data shall be stored in a format equivalent to 8 bits allocated when the
-        // number
-        // of bits for each entry is 8, and 16 bits allocated when the number of bits for each entry
-        // is 16
-
-        if (tagable.getTagValue(TagW.ModalityLUTData) != null) {
-          if (TagD.getTagValue(tagable, Tag.RescaleIntercept) != null) {
-            LOGGER.trace(
-                "Modality LUT Sequence shall NOT be present if Rescale Intercept is present");
-          }
-          if (TagD.getTagValue(tagable, Tag.ModalityLUTType) == null) {
-            LOGGER.trace("Modality Type is required if Modality LUT Sequence is present.");
-          }
-        } else if (TagD.getTagValue(tagable, Tag.RescaleIntercept) != null) {
-          if (TagD.getTagValue(tagable, Tag.RescaleSlope) == null) {
-            LOGGER.debug("Modality Rescale Slope is required if Rescale Intercept is present.");
-          }
-        }
-      }
-    }
-  }
-
-  public static void applyVoiLutModule(
-      Attributes voiItems, Attributes mLutItems, Tagable tagable, Integer seqParentTag) {
-    if (voiItems != null && tagable != null) {
-      // Overrides VOI LUT Transformation attributes only if sequence is consistent
-      if (containsRequiredVOILUTWindowLevelAttributes(voiItems)) {
-        TagD.get(Tag.WindowWidth).readValue(voiItems, tagable);
-        TagD.get(Tag.WindowCenter).readValue(voiItems, tagable);
-        double[] ww = TagD.getTagValue(tagable, Tag.WindowWidth, double[].class);
-        double[] wc = TagD.getTagValue(tagable, Tag.WindowCenter, double[].class);
-
-        if (mLutItems != null) {
-          /*
-           * IHE BIR: 4.16.4.2.2.5.4
-           *
-           * If Rescale Slope and Rescale Intercept has been removed in applyModalityLutModule() then the
-           * Window Center and Window Width must be adapted
-           *
-           * see https://groups.google.com/forum/#!topic/comp.protocols.dicom/iTCxWcsqjnM
-           */
-          Double rs = getDoubleFromDicomElement(mLutItems, Tag.RescaleSlope, null);
-          Double ri = getDoubleFromDicomElement(mLutItems, Tag.RescaleIntercept, null);
-          String modality = TagD.getTagValue(tagable, Tag.Modality, String.class);
-          if (ww != null
-              && wc != null
-              && rs != null
-              && ri != null
-              && ("MR".equals(modality)
-                  || "XA".equals(modality)
-                  || "XRF".equals(modality) // NON-NLS
-                  || "PT".equals(modality))) {
-            int windowLevelDefaultCount = (ww.length == wc.length) ? ww.length : 0;
-            for (int i = 0; i < windowLevelDefaultCount; i++) {
-              ww[i] = ww[i] / rs;
-              wc[i] = (wc[i] - ri) / rs;
-            }
-          }
-        }
-
-        TagD.get(Tag.WindowCenterWidthExplanation).readValue(voiItems, tagable);
-        TagD.get(Tag.VOILUTFunction).readValue(voiItems, tagable);
-      }
-
-      buildVoiLUTs(voiItems.getSequence(Tag.VOILUTSequence), tagable);
-    }
-  }
-
-  public static void buildVoiLUTs(Sequence voiLUTSequence, Tagable tagable) {
-    if (tagable != null) {
-      // NOTE : If any VOI LUT Table is included by an Image, a Window Width and Window Center or
-      // the VOI LUT
-      // Table, but not both, may be applied to the Image for display. Inclusion of both indicates
-      // that multiple
-      // alternative views may be presented. (@see Dicom Standard 2011 - PS 3.3 § C.11.2 VOI LUT
-      // Module)
-
-      if (voiLUTSequence != null && !voiLUTSequence.isEmpty()) {
-        LookupTableCV[] voiLUTsData = new LookupTableCV[voiLUTSequence.size()];
-        String[] voiLUTsExplanation = new String[voiLUTsData.length];
-
-        for (int i = 0; i < voiLUTsData.length; i++) {
-          Attributes voiLUTobj = voiLUTSequence.get(i);
-          if (containsLUTAttributes(voiLUTobj)) {
-            voiLUTsData[i] = createLut(voiLUTobj);
-            voiLUTsExplanation[i] = getStringFromDicomElement(voiLUTobj, Tag.LUTExplanation);
-          } else {
-            LOGGER.info("Cannot read VOI LUT Data [{}]", i);
-          }
-        }
-
-        tagable.setTag(TagW.VOILUTsData, voiLUTsData);
-        tagable.setTag(TagW.VOILUTsExplanation, voiLUTsExplanation); // Optional Tag
-      }
-
-      if (LOGGER.isDebugEnabled()) {
-        // If multiple items are present in VOI LUT Sequence, only one may be applied to the
-        // Image for display. Multiple items indicate that multiple alternative views may be
-        // presented.
-
-        // If multiple Window center and window width values are present, both Attributes shall have
-        // the same
-        // number of values and shall be considered as pairs. Multiple values indicate that multiple
-        // alternative
-        // views may be presented
-
-        double[] windowCenter = TagD.getTagValue(tagable, Tag.WindowCenter, double[].class);
-        double[] windowWidth = TagD.getTagValue(tagable, Tag.WindowWidth, double[].class);
-
-        if (windowCenter == null && windowWidth != null) {
-          LOGGER.debug("VOI Window Center is required if Window Width is present");
-        } else if (windowCenter != null && windowWidth == null) {
-          LOGGER.debug("VOI Window Width is required if Window Center is present");
-        } else if (windowCenter != null && windowWidth.length != windowCenter.length) {
-          LOGGER.debug(
-              "VOI Window Center and Width attributes have different number of values : {} => {}",
-              windowCenter.length,
-              windowWidth.length);
-        }
-      }
-    }
-  }
-
-  /**
-   * @see <a
-   *     href="http://dicom.nema.org/medical/Dicom/current/output/chtml/part03/sect_C.11.6.html">C.11.6
-   *     Softcopy Presentation LUT Module</a>
-   */
-  public static void applyPrLutModule(Attributes dcmItems, Tagable tagable) {
-    if (dcmItems != null && tagable != null) {
-      // TODO implement 1.2.840.10008.5.1.4.1.1.11.2 -5 color and xray
-      if ("1.2.840.10008.5.1.4.1.1.11.1".equals(dcmItems.getString(Tag.SOPClassUID))) {
-        Attributes presentationLUT = dcmItems.getNestedDataset(Tag.PresentationLUTSequence);
-        if (presentationLUT != null) {
-          /**
-           * Presentation LUT Module is always implicitly specified to apply over the full range of
-           * output of the preceding transformation, and it never selects a subset or superset of
-           * the that range (unlike the VOI LUT).
-           */
-          tagable.setTag(TagW.PRLUTsData, createLut(presentationLUT));
-          tagable.setTag(
-              TagW.PRLUTsExplanation,
-              getStringFromDicomElement(presentationLUT, Tag.LUTExplanation));
-          tagable.setTagNoNull(TagD.get(Tag.PresentationLUTShape), "IDENTITY");
-        } else {
-          // value: INVERSE, IDENTITY
-          // INVERSE => must inverse values (same as monochrome 1)
-          TagD.get(Tag.PresentationLUTShape).readValue(dcmItems, tagable);
-        }
-      }
-    }
-  }
-
-  public static void readPRLUTsModule(Attributes dcmItems, Tagable tagable) {
-    if (dcmItems != null && tagable != null) {
-      // Modality LUT Module
-      applyModalityLutModule(dcmItems, tagable, null);
-
-      // VOI LUT Module
-      applyVoiLutModule(
-          dcmItems.getNestedDataset(Tag.SoftcopyVOILUTSequence),
-          dcmItems,
-          tagable,
-          Tag.SoftcopyVOILUTSequence);
-
-      // Presentation LUT Module
-      applyPrLutModule(dcmItems, tagable);
-    }
-  }
-
->>>>>>> 5986a849
   public static void computeSUVFactor(Attributes dicomObject, Tagable tagable, int index) {
     // From vendor neutral code at
     // http://qibawiki.rsna.org/index.php?title=Standardized_Uptake_Value_%28SUV%29
@@ -1024,11 +765,7 @@
                 // Exclude negative value (case over midnight)
                 if (time > 0) {
                   double correctedDose = totalDose * Math.pow(2, -time / (1000.0 * halfLife));
-<<<<<<< HEAD
-                  // Convert weight in kg to g
-=======
                   // Weight converts in kg to g
->>>>>>> 5986a849
                   suvFactor = weight * 1000.0 / correctedDose;
                 }
               }
