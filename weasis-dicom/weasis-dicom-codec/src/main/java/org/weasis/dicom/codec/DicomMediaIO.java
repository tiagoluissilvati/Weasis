/*******************************************************************************
 * Copyright (c) 2016 Weasis Team and others.
 * All rights reserved. This program and the accompanying materials
 * are made available under the terms of the Eclipse Public License v1.0
 * which accompanies this distribution, and is available at
 * http://www.eclipse.org/legal/epl-v10.html
 *
 * Contributors:
 *     Nicolas Roduit - initial API and implementation
 *******************************************************************************/
package org.weasis.dicom.codec;

import java.awt.image.BufferedImage;
import java.awt.image.ColorModel;
import java.awt.image.DataBuffer;
import java.awt.image.Raster;
import java.awt.image.RenderedImage;
import java.awt.image.SampleModel;
import java.io.File;
import java.io.FileOutputStream;
import java.io.IOException;
import java.io.ObjectOutput;
import java.io.ObjectOutputStream;
import java.lang.ref.Reference;
import java.net.URI;
import java.net.URISyntaxException;
import java.nio.ByteOrder;
import java.nio.file.Path;
import java.util.ArrayList;
import java.util.Arrays;
import java.util.Collections;
import java.util.HashMap;
import java.util.Iterator;
import java.util.Map;
import java.util.Map.Entry;
import java.util.Objects;
import java.util.Optional;
import java.util.concurrent.atomic.AtomicInteger;

import javax.imageio.ImageIO;
import javax.imageio.ImageReadParam;
import javax.imageio.ImageReader;
import javax.imageio.ImageTypeSpecifier;
import javax.imageio.metadata.IIOMetadata;
import javax.imageio.stream.ImageInputStream;
<<<<<<< HEAD
=======
import javax.media.jai.JAI;
import javax.media.jai.PlanarImage;
import javax.media.jai.operator.AndConstDescriptor;
import javax.media.jai.operator.NullDescriptor;
>>>>>>> 7c408a9a

import org.dcm4che3.data.Attributes;
import org.dcm4che3.data.BulkData;
import org.dcm4che3.data.Fragments;
import org.dcm4che3.data.Tag;
import org.dcm4che3.data.UID;
import org.dcm4che3.data.VR;
import org.dcm4che3.image.Overlays;
import org.dcm4che3.image.PaletteColorModel;
import org.dcm4che3.image.PhotometricInterpretation;
<<<<<<< HEAD
=======
import org.dcm4che3.imageio.codec.ImageReaderFactory;
>>>>>>> 7c408a9a
import org.dcm4che3.imageio.plugins.dcm.DicomImageReadParam;
import org.dcm4che3.imageio.plugins.dcm.DicomImageReaderSpi;
import org.dcm4che3.imageio.plugins.dcm.DicomMetaData;
import org.dcm4che3.imageio.stream.ImageInputStreamAdapter;
import org.dcm4che3.io.DicomInputStream;
import org.dcm4che3.io.DicomInputStream.IncludeBulkData;
import org.dcm4che3.io.DicomOutputStream;
import org.opencv.core.MatOfDouble;
import org.opencv.core.MatOfInt;
import org.opencv.imgcodecs.Imgcodecs;
import org.slf4j.Logger;
import org.slf4j.LoggerFactory;
import org.weasis.core.api.explorer.model.DataExplorerModel;
import org.weasis.core.api.gui.util.AppProperties;
import org.weasis.core.api.image.cv.ImageCV;
import org.weasis.core.api.image.cv.ImageProcessor;
import org.weasis.core.api.image.util.ImageFiler;
import org.weasis.core.api.image.util.ImageToolkit;
import org.weasis.core.api.media.data.Codec;
import org.weasis.core.api.media.data.FileCache;
import org.weasis.core.api.media.data.MediaElement;
import org.weasis.core.api.media.data.MediaSeries;
import org.weasis.core.api.media.data.MediaSeriesGroup;
import org.weasis.core.api.media.data.PlanarImage;
import org.weasis.core.api.media.data.Series;
import org.weasis.core.api.media.data.SimpleTagable;
import org.weasis.core.api.media.data.SoftHashMap;
import org.weasis.core.api.media.data.TagView;
import org.weasis.core.api.media.data.TagW;
import org.weasis.core.api.service.BundleTools;
import org.weasis.core.api.util.FileUtil;
import org.weasis.dicom.codec.TagD.Level;
import org.weasis.dicom.codec.display.CornerDisplay;
import org.weasis.dicom.codec.display.Modality;
import org.weasis.dicom.codec.display.ModalityInfoData;
import org.weasis.dicom.codec.display.ModalityView;
import org.weasis.dicom.codec.geometry.ImageOrientation;
import org.weasis.dicom.codec.utils.DicomImageUtils;
import org.weasis.dicom.codec.utils.DicomMediaUtils;
import org.weasis.dicom.codec.utils.OverlayUtils;
import org.weasis.dicom.codec.utils.PatientComparator;

public class DicomMediaIO extends ImageReader implements DcmMediaReader {

    private static final Logger LOGGER = LoggerFactory.getLogger(DicomMediaIO.class);

    public static final File DICOM_EXPORT_DIR = AppProperties.buildAccessibleTempDirectory("dicom"); //$NON-NLS-1$
    public static final File CACHE_UNCOMPRESSED_DIR =
        AppProperties.buildAccessibleTempDirectory(AppProperties.FILE_CACHE_DIR.getName(), "dcm-rawcv"); //$NON-NLS-1$

    public static final String MIMETYPE = "application/dicom"; //$NON-NLS-1$
    public static final String IMAGE_MIMETYPE = "image/dicom"; //$NON-NLS-1$
    public static final String SERIES_VIDEO_MIMETYPE = "video/dicom"; //$NON-NLS-1$
    public static final String SERIES_MIMETYPE = "series/dicom"; //$NON-NLS-1$
    public static final String SERIES_PR_MIMETYPE = "pr/dicom"; //$NON-NLS-1$
    public static final String SERIES_KO_MIMETYPE = "ko/dicom"; //$NON-NLS-1$

    public static final String SERIES_ENCAP_DOC_MIMETYPE = "encap/dicom"; //$NON-NLS-1$
    public static final String UNREADABLE = "unreadable/dicom"; //$NON-NLS-1$
    public static final String SERIES_XDSI = "xds-i/dicom"; //$NON-NLS-1$

    private static final AtomicInteger instanceID = new AtomicInteger(1);
    public static final TagManager tagManager = new TagManager();

    static {
        // PatientPseudoUID is the unique identifying tag for this patient group
        // -------- Mandatory Tags --------
        tagManager.addTag(Tag.PatientID, Level.PATIENT);
        tagManager.addTag(Tag.PatientName, Level.PATIENT);
        // -------- End of Mandatory Tags --------
        tagManager.addTag(Tag.PatientBirthDate, Level.PATIENT);
        tagManager.addTag(Tag.PatientBirthTime, Level.PATIENT);
        tagManager.addTag(Tag.PatientAge, Level.PATIENT);
        tagManager.addTag(Tag.PatientSex, Level.PATIENT);
        tagManager.addTag(Tag.IssuerOfPatientID, Level.PATIENT);
        tagManager.addTag(Tag.PatientWeight, Level.PATIENT);
        tagManager.addTag(Tag.PatientComments, Level.PATIENT);

        // StudyInstanceUID is the unique identifying tag for this study group
        tagManager.addTag(Tag.StudyID, Level.STUDY);
        tagManager.addTag(Tag.StudyDate, Level.STUDY);
        tagManager.addTag(Tag.StudyTime, Level.STUDY);
        tagManager.addTag(Tag.StudyDescription, Level.STUDY);
        tagManager.addTag(Tag.StudyComments, Level.STUDY);
        tagManager.addTag(Tag.AccessionNumber, Level.STUDY);
        tagManager.addTag(Tag.ModalitiesInStudy, Level.STUDY); // not required
        tagManager.addTag(Tag.NumberOfStudyRelatedInstances, Level.STUDY); // not required
        tagManager.addTag(Tag.NumberOfStudyRelatedSeries, Level.STUDY); // not required

        // SubseriesInstanceUID is the unique identifying tag for this series group
        // -------- Mandatory Tags --------
        tagManager.addTag(Tag.SeriesInstanceUID, Level.SERIES);
        tagManager.addTag(Tag.Modality, Level.SERIES);
        // -------- End of Mandatory Tags --------
        tagManager.addTag(Tag.SeriesDescription, Level.SERIES);
        tagManager.addTag(Tag.RetrieveAETitle, Level.SERIES); // not required
        tagManager.addTag(Tag.ReferringPhysicianName, Level.SERIES);
        tagManager.addTag(Tag.InstitutionName, Level.SERIES);
        tagManager.addTag(Tag.InstitutionalDepartmentName, Level.SERIES);
        tagManager.addTag(Tag.StationName, Level.SERIES);
        tagManager.addTag(Tag.Manufacturer, Level.SERIES);
        tagManager.addTag(Tag.ManufacturerModelName, Level.SERIES);
        tagManager.addTag(Tag.SeriesNumber, Level.SERIES);
        tagManager.addTag(Tag.NumberOfFrames, Level.SERIES);
        tagManager.addTag(Tag.SeriesDate, Level.SERIES);
        tagManager.addTag(Tag.SeriesTime, Level.SERIES);
        tagManager.addTag(Tag.PerformedProcedureStepStartDate, Level.SERIES); // not
                                                                              // required
        tagManager.addTag(Tag.PerformedProcedureStepStartTime, Level.SERIES); // not
                                                                              // required
        // Should be in image
        // C.7.6.5 Cine Module
        // http://dicom.nema.org/medical/dicom/current/output/chtml/part03/sect_C.7.6.5.html
        tagManager.addTag(Tag.PreferredPlaybackSequencing, Level.SERIES);
        tagManager.addTag(Tag.CineRate, Level.SERIES);
        tagManager.addTag(Tag.RecommendedDisplayFrameRate, Level.SERIES);
        tagManager.addTag(Tag.KVP, Level.SERIES);
        tagManager.addTag(Tag.BodyPartExamined, Level.SERIES);
        tagManager.addTag(Tag.FrameOfReferenceUID, Level.SERIES);
        tagManager.addTag(Tag.NumberOfSeriesRelatedInstances, Level.SERIES);
        tagManager.addTag(Tag.Laterality, Level.SERIES);

        // SOPInstanceUID is the unique identifying tag of a DICOM object
        // -------- Mandatory Tags --------
        // Tags for identifying group (Patient, Study, Series)
        tagManager.addTag(Tag.PatientID, Level.INSTANCE);
        tagManager.addTag(Tag.PatientName, Level.INSTANCE);
        tagManager.addTag(Tag.PatientBirthDate, Level.INSTANCE);
        tagManager.addTag(Tag.IssuerOfPatientID, Level.INSTANCE);
        tagManager.addTag(Tag.StudyInstanceUID, Level.INSTANCE);
        tagManager.addTag(Tag.SeriesInstanceUID, Level.INSTANCE);
        tagManager.addTag(Tag.Modality, Level.INSTANCE);
        // -------- End of Mandatory Tags --------

        tagManager.addTag(Tag.GantryDetectorTilt, Level.INSTANCE);
        tagManager.addTag(Tag.PatientOrientation, Level.INSTANCE);
        tagManager.addTag(Tag.SliceLocation, Level.INSTANCE);
        tagManager.addTag(Tag.SliceThickness, Level.INSTANCE);
        tagManager.addTag(Tag.AcquisitionDate, Level.INSTANCE);
        tagManager.addTag(Tag.AcquisitionTime, Level.INSTANCE);
        tagManager.addTag(Tag.ContentDate, Level.INSTANCE);
        tagManager.addTag(Tag.ContentTime, Level.INSTANCE);
        tagManager.addTag(Tag.DiffusionBValue, Level.INSTANCE);
        tagManager.addTag(Tag.MIMETypeOfEncapsulatedDocument, Level.INSTANCE);
        tagManager.addTag(Tag.PixelDataProviderURL, Level.INSTANCE);

        for (Entry<Modality, ModalityInfoData> entry : ModalityView.getModalityViewEntries()) {
            readTagsInModalityView(entry.getValue().getCornerInfo(CornerDisplay.TOP_LEFT).getInfos());
            readTagsInModalityView(entry.getValue().getCornerInfo(CornerDisplay.TOP_RIGHT).getInfos());
            readTagsInModalityView(entry.getValue().getCornerInfo(CornerDisplay.BOTTOM_RIGHT).getInfos());
        }

        // TODO init with a profile
        DicomMediaUtils.enableAnonymizationProfile(true);
    }

    public static final Map<String, DicomSpecialElementFactory> DCM_ELEMENT_FACTORIES = new HashMap<>();

    static {
        /*
         * DICOM PR and KO are not displayed with a special viewer but are transversally managed objects. So they are
         * not registered from a viewer.
         */
        DCM_ELEMENT_FACTORIES.put("PR", new DicomSpecialElementFactory() { //$NON-NLS-1$

            @Override
            public String getSeriesMimeType() {
                return SERIES_PR_MIMETYPE;
            }

            @Override
            public String[] getModalities() {
                return new String[] { "PR" }; //$NON-NLS-1$
            }

            @Override
            public DicomSpecialElement buildDicomSpecialElement(DicomMediaIO mediaIO) {
                return new PRSpecialElement(mediaIO);
            }
        });
        DCM_ELEMENT_FACTORIES.put("KO", new DicomSpecialElementFactory() { //$NON-NLS-1$

            @Override
            public String getSeriesMimeType() {
                return SERIES_KO_MIMETYPE;
            }

            @Override
            public String[] getModalities() {
                return new String[] { "KO" }; //$NON-NLS-1$
            }

            @Override
            public DicomSpecialElement buildDicomSpecialElement(DicomMediaIO mediaIO) {
                if (RejectedKOSpecialElement.isRejectionKOS(mediaIO)) {
                    return new RejectedKOSpecialElement(mediaIO);
                }
                return new KOSpecialElement(mediaIO);
            }
        });
    }

    static final DicomImageReaderSpi dicomImageReaderSpi = new DicomImageReaderSpi();

    private static final SoftHashMap<DicomMediaIO, DicomMetaData> HEADER_CACHE =
        new SoftHashMap<DicomMediaIO, DicomMetaData>() {

            @Override
            public void removeElement(Reference<? extends DicomMetaData> soft) {
                DicomMediaIO key = reverseLookup.remove(soft);
                if (key != null) {
                    hash.remove(key);
                    key.reset();
                }
            }
        };

    // The above softReference HEADER_CACHE shall be used instead of the following dcmMetadata variable to get access to
    // the current DicomObject unless it's virtual and then URI doesn't exit. This case appends when the dcmMetadata is
    // created within the application and is given to the ImageReader constructor
    private DicomMetaData dcmMetadata = null;

    private BulkData pixeldata;
    private final VR.Holder pixeldataVR = new VR.Holder();
    private Fragments pixeldataFragments;
    private PhotometricInterpretation pmi;

    private URI uri;
    private int numberOfFrame;
    private final Map<TagW, Object> tags;
    private volatile MediaElement[] image = null;
    private volatile String mimeType;
    private final ArrayList<Integer> fragmentsPositions = new ArrayList<>();

    private volatile ImageInputStream iis;
    private DicomInputStream dis;
    private int dataType = 0;
    private boolean hasPixel = false;
    private boolean banded = false;
    private boolean bigendian = false;
    private boolean compressedData = false;

    private int bitsStored;
    private int bitsAllocated;
    private int highBit;
    /**
     * Store the transfer syntax locally in case it gets modified to re-write the image
     */
    private String tsuid;
    /** Used to indicate whether or not to skip large private dicom elements. */
    private boolean skipLargePrivate = true;
    private volatile boolean readingHeader = false;
    private volatile boolean readingImage = false;

    private final FileCache fileCache;

    public DicomMediaIO(URI uri) {
        super(dicomImageReaderSpi);
        this.uri = Objects.requireNonNull(uri);
        this.numberOfFrame = 0;
        this.tags = new HashMap<>();
        this.mimeType = MIMETYPE;
        this.fileCache = new FileCache(this);
    }

    public DicomMediaIO(File source) {
        this(Objects.requireNonNull(source).toURI());
    }

    public DicomMediaIO(Path path) throws URISyntaxException {
        this(Objects.requireNonNull(path).toUri());
    }

    public DicomMediaIO(Attributes dcmItems) throws URISyntaxException {
        this(new URI("data:" + Objects.requireNonNull(dcmItems).getString(Tag.SOPInstanceUID))); //$NON-NLS-1$
        this.dcmMetadata = new DicomMetaData(null, Objects.requireNonNull(dcmItems));
    }

    private static void readTagsInModalityView(TagView[] views) {
        for (TagView tagView : views) {
            if (tagView != null) {
                for (TagW tag : tagView.getTag()) {
                    if (tag != null) {
                        if (!DicomMediaIO.tagManager.contains(tag, Level.PATIENT)
                            && !DicomMediaIO.tagManager.contains(tag, Level.STUDY)
                            && !DicomMediaIO.tagManager.contains(tag, Level.SERIES)) {
                            DicomMediaIO.tagManager.addTag(tag, Level.INSTANCE);
                        }
                    }
                }
            }
        }
    }

    @Override
    public synchronized void replaceURI(URI uri) {
        if (!Objects.equals(this.uri, Objects.requireNonNull(uri))) {
            this.uri = uri;
            reset();
        }
    }

    /**
     *
     * @return true when the DICOM Object has no source file (only in memory)
     */
    public boolean isEditableDicom() {
        return dcmMetadata != null && "data".equals(uri.getScheme()); //$NON-NLS-1$
    }

    public boolean isReadableDicom() {
        if (UNREADABLE.equals(mimeType)) {
            // Return true only to display the error message in the view
            return true;
        }
        if ("data".equals(uri.getScheme()) && dcmMetadata == null) { //$NON-NLS-1$
            return false;
        }

        if (tags.size() == 0) {
            try {
                DicomMetaData md = readMetaData();
                Attributes fmi = md.getFileMetaInformation();
                Attributes header = md.getAttributes();
                // Exclude DICOMDIR
                String mediaStorageSOPClassUID = fmi == null ? null : fmi.getString(Tag.MediaStorageSOPClassUID);
                if ("1.2.840.10008.1.3.10".equals(mediaStorageSOPClassUID)) { //$NON-NLS-1$
                    mimeType = UNREADABLE;
                    close();
                    return false;
                }
                if (hasPixel) {
                    String ts = fmi == null ? null : fmi.getString(Tag.TransferSyntaxUID);
                    if (ts != null && ts.startsWith("1.2.840.10008.1.2.4.10")) { //$NON-NLS-1$ $NON-NLS-2$
                        // MPEG2 MP@ML 1.2.840.10008.1.2.4.100
                        // MEPG2 MP@HL 1.2.840.10008.1.2.4.101
                        // MPEG4 AVC/H.264 1.2.840.10008.1.2.4.102
                        // MPEG4 AVC/H.264 BD 1.2.840.10008.1.2.4.103
                        mimeType = SERIES_VIDEO_MIMETYPE;
                    } else {
                        mimeType = IMAGE_MIMETYPE;
                    }
                } else {
                    boolean special = setDicomSpecialType(header);
                    if (!special) {
                        // Not supported DICOM file
                        mimeType = UNREADABLE;
                        close();
                        return false;
                    }
                }

                writeInstanceTags(fmi, header);

            } catch (Exception | OutOfMemoryError e) {
                mimeType = UNREADABLE;
                LOGGER.error("Cannot read DICOM:", e); //$NON-NLS-1$
                close();
                return false;
            }
        }
        return true;
    }

<<<<<<< HEAD
=======
    private ImageReader initRawImageReader() {
        long[] frameOffsets = new long[numberOfFrame];
        frameOffsets[0] = pixeldata.offset();
        for (int i = 1; i < frameOffsets.length; i++) {
            frameOffsets[i] = frameOffsets[i - 1] + frameLength;
        }
        Dimension[] imageDimensions = new Dimension[numberOfFrame];
        int width = TagD.getTagValue(this, Tag.Columns, Integer.class);
        int height = TagD.getTagValue(this, Tag.Rows, Integer.class);
        Arrays.fill(imageDimensions, new Dimension(width, height));

        ColorModel cmodel = createColorModel(bitsStored, dataType);

        SampleModel smodel;
        if (pmi.isSubSambled()) {
            // Cannot handle tiles with subsampled model
            smodel = createSampleModel(dataType, banded);
        } else {
            if (width >= 1024 || height >= 1024) {
                width = Math.min(width, ImageFiler.TILESIZE);
                height = Math.min(height, ImageFiler.TILESIZE);
            }
            smodel = pmi.createSampleModel(dataType, width, height,
                TagD.getTagValue(this, Tag.SamplesPerPixel, Integer.class), banded);
        }

        Iterator<ImageReader> iter = ImageIO.getImageReadersByFormatName("RAW");//$NON-NLS-1$
        ImageReader reader = iter.hasNext() ? iter.next() : null;
        if (reader == null) {
            throw new IllegalStateException("Cannot get RAW image reader"); //$NON-NLS-1$
        }
        RawImageInputStream riis =
            new RawImageInputStream(iis, new ImageTypeSpecifier(cmodel, smodel), frameOffsets, imageDimensions);
        // endianness is already in iis?
        // riis.setByteOrder(bigEndian ? ByteOrder.BIG_ENDIAN : ByteOrder.LITTLE_ENDIAN);
        reader.setInput(riis);
        return reader;
    }

>>>>>>> 7c408a9a
    private boolean setDicomSpecialType(Attributes header) {
        String modality = header.getString(Tag.Modality);
        if (modality != null) {
            String encap = header.getString(Tag.MIMETypeOfEncapsulatedDocument);
            DicomSpecialElementFactory factory = DCM_ELEMENT_FACTORIES.get(modality);
            if (factory != null) {
                mimeType = factory.getSeriesMimeType();
                // Can be not null for instance by ECG with encapsulated pdf
                if (encap == null) {
                    return true;
                }
            }
            if (encap != null) {
                mimeType = SERIES_ENCAP_DOC_MIMETYPE;
                return true;
            }

        }
        return false;
    }

    public String getMimeType() {
        return mimeType;
    }

    @Override
    public Object getTagValue(TagW tag) {
        return tag == null ? null : tags.get(tag);
    }

    @Override
    public void setTag(TagW tag, Object value) {
        DicomMediaUtils.setTag(tags, tag, value);
    }

    @Override
    public void setTagNoNull(TagW tag, Object value) {
        if (value != null) {
            setTag(tag, value);
        }
    }

    @Override
    public boolean containTagKey(TagW tag) {
        return tags.containsKey(tag);
    }

    @Override
    public Iterator<Entry<TagW, Object>> getTagEntrySetIterator() {
        return tags.entrySet().iterator();
    }

    @Override
    public void writeMetaData(MediaSeriesGroup group) {
        if (group == null) {
            return;
        }
        // Get the dicom header
        Attributes header = getDicomObject();
        DicomMediaUtils.writeMetaData(group, header);

        // Series Group
        if (TagW.SubseriesInstanceUID.equals(group.getTagID())) {
            // Information for series ToolTips
            group.setTagNoNull(TagD.get(Tag.PatientName), getTagValue(TagD.get(Tag.PatientName)));
            group.setTagNoNull(TagD.get(Tag.StudyDescription), header.getString(Tag.StudyDescription));
        }
    }

    private void writeInstanceTags(Attributes fmi, Attributes header) {
        if (tags.size() > 0 || header == null) {
            return;
        }

        tagManager.readTags(Level.INSTANCE, header, this);

        // -------- Mandatory Tags --------
        // Tags for identifying group (Patient, Study, Series)
        // Global Identifier for the patient.
        PatientComparator patientComparator = new PatientComparator(this);
        setTag(TagW.PatientPseudoUID, patientComparator.buildPatientPseudoUID());

        Integer instNb =
            DicomMediaUtils.getIntegerFromDicomElement(header, Tag.InstanceNumber, instanceID.incrementAndGet());
        setTag(TagD.get(Tag.InstanceNumber), instNb);
        setTag(TagD.get(Tag.SOPInstanceUID), header.getString(Tag.SOPInstanceUID, String.valueOf(instNb)));
        if (fmi != null) {
            setTagNoNull(TagD.get(Tag.TransferSyntaxUID), fmi.getString(Tag.TransferSyntaxUID));
        }
        // -------- End of Mandatory Tags --------

        writeImageValues(header);
        writeSharedFunctionalGroupsSequence(header);
        DicomMediaUtils.writePerFrameFunctionalGroupsSequence(this, header, 0);

        boolean pr = SERIES_PR_MIMETYPE.equals(mimeType);
        boolean ko = SERIES_KO_MIMETYPE.equals(mimeType);
        if (pr) {
            // Set the series list for applying the PR
            DicomMediaUtils.buildSeriesReferences(this, header);
            DicomMediaUtils.readPRLUTsModule(header, this);
            setTagNoNull(TagW.HasOverlay, DicomMediaUtils.hasOverlay(header));
        }
        if (pr || ko) {
            // Set other required fields
            TagW[] tagIDs = TagD.getTagFromIDs(Tag.SeriesDescription, Tag.SeriesDate, Tag.SeriesTime, Tag.SeriesNumber);
            for (TagW tag : tagIDs) {
                tag.readValue(header, this);
            }
        }

        DicomMediaUtils.computeSlicePositionVector(this);
        DicomMediaUtils.setShutter(this, header);
        DicomMediaUtils.computeSUVFactor(header, this, 0);
    }

    private void writeSharedFunctionalGroupsSequence(Attributes header) {
        if (header != null) {
            DicomMediaUtils.writeFunctionalGroupsSequence(this,
                header.getNestedDataset(Tag.SharedFunctionalGroupsSequence));
        }
    }

    private void writeImageValues(Attributes header) {
        if (header != null && hasPixel) {
            TagD.get(Tag.ImagePositionPatient).readValue(header, this);
            TagD.get(Tag.ImageOrientationPatient).readValue(header, this);
            setTagNoNull(TagW.ImageOrientationPlane,
                ImageOrientation.makeImageOrientationLabelFromImageOrientationPatient(
                    TagD.getTagValue(this, Tag.ImageOrientationPatient, double[].class)));

            bitsAllocated = DicomMediaUtils.getIntegerFromDicomElement(header, Tag.BitsAllocated, 8);
            bitsStored = DicomMediaUtils.getIntegerFromDicomElement(header, Tag.BitsStored, bitsAllocated);
            highBit = DicomMediaUtils.getIntegerFromDicomElement(header, Tag.HighBit, bitsStored - 1);
            if (highBit >= bitsAllocated) {
                highBit = bitsStored - 1;
            }
            int pixelRepresentation = DicomMediaUtils.getIntegerFromDicomElement(header, Tag.PixelRepresentation, 0);
            setTagNoNull(TagD.get(Tag.BitsAllocated), bitsAllocated);
            setTagNoNull(TagD.get(Tag.BitsStored), bitsStored);
            setTagNoNull(TagD.get(Tag.PixelRepresentation), pixelRepresentation);

            TagD.get(Tag.PixelSpacing).readValue(header, this);
            TagD.get(Tag.PixelAspectRatio).readValue(header, this);
            TagD.get(Tag.PixelSpacingCalibrationDescription).readValue(header, this);
            TagD.get(Tag.ImagerPixelSpacing).readValue(header, this);
            TagD.get(Tag.NominalScannedPixelSpacing).readValue(header, this);

            DicomMediaUtils.applyModalityLutModule(header, this, null);

            TagD.get(Tag.PixelIntensityRelationship).readValue(header, this);

            DicomMediaUtils.applyVoiLutModule(header, header, this, null);

            TagD.get(Tag.Units).readValue(header, this);
            TagD.get(Tag.NumberOfFrames).readValue(header, this);
            setTagNoNull(TagW.HasOverlay, DicomMediaUtils.hasOverlay(header));

            int samplesPerPixel = DicomMediaUtils.getIntegerFromDicomElement(header, Tag.SamplesPerPixel, 1);
            setTag(TagD.get(Tag.SamplesPerPixel), samplesPerPixel);
            banded = samplesPerPixel > 1
                && DicomMediaUtils.getIntegerFromDicomElement(header, Tag.PlanarConfiguration, 0) != 0;
            dataType = bitsAllocated <= 8 ? DataBuffer.TYPE_BYTE
                : pixelRepresentation != 0 ? DataBuffer.TYPE_SHORT : DataBuffer.TYPE_USHORT;
            if (bitsAllocated == 32 && samplesPerPixel == 1) {
                dataType = header.getValue(Tag.FloatPixelData, pixeldataVR) == null ? DataBuffer.TYPE_INT
                    : DataBuffer.TYPE_FLOAT;
            } else if (bitsAllocated == 64 && samplesPerPixel == 1) {
                dataType = DataBuffer.TYPE_DOUBLE;
            }
            String photometricInterpretation = header.getString(Tag.PhotometricInterpretation, "MONOCHROME2"); //$NON-NLS-1$
            pmi = PhotometricInterpretation.fromString(photometricInterpretation);
            TagD.get(Tag.PresentationLUTShape).readValue(header, this);
            setTag(TagD.get(Tag.PhotometricInterpretation), photometricInterpretation);
            setTag(TagW.MonoChrome,
                samplesPerPixel == 1 && !"PALETTE COLOR".equalsIgnoreCase(photometricInterpretation)); //$NON-NLS-1$

            setTag(TagD.get(Tag.Rows), DicomMediaUtils.getIntegerFromDicomElement(header, Tag.Rows, 0));
            setTag(TagD.get(Tag.Columns), DicomMediaUtils.getIntegerFromDicomElement(header, Tag.Columns, 0));

            setTagNoNull(TagD.get(Tag.PixelPaddingValue),
                DicomMediaUtils.getIntPixelValue(header, Tag.PixelPaddingValue, pixelRepresentation != 0, bitsStored));
            setTagNoNull(TagD.get(Tag.PixelPaddingRangeLimit), DicomMediaUtils.getIntPixelValue(header,
                Tag.PixelPaddingRangeLimit, pixelRepresentation != 0, bitsStored));

            /*
             * * @see <a href=
             * "http://dicom.nema.org/medical/dicom/current/output/chtml/part03/sect_C.7.6.html#sect_C.7.6.1.1.5" >C
             * .7.6.1.1.5 Lossy Image Compression</a>
             */
            setTagNoNull(TagD.get(Tag.LossyImageCompression),
                header.getString(Tag.LossyImageCompression, header.getString(Tag.LossyImageCompressionRetired)));
            TagD.get(Tag.LossyImageCompressionRatio).readValue(header, this);
            TagD.get(Tag.LossyImageCompressionMethod).readValue(header, this);
            TagD.get(Tag.DerivationDescription).readValue(header, this);

            /*
             *
             * For overlays encoded in Overlay Data Element (60xx,3000), Overlay Bits Allocated (60xx,0100) is always 1
             * and Overlay Bit Position (60xx,0102) is always 0.
             *
             * @see - Dicom Standard 2011 - PS 3.5 § 8.1.2 Overlay data encoding of related data elements
             */
            if (bitsStored < bitsAllocated && dataType >= DataBuffer.TYPE_BYTE && dataType < DataBuffer.TYPE_INT
                && Overlays.getEmbeddedOverlayGroupOffsets(header).length > 0) {
                int high = highBit + 1;
                int val = (1 << high) - 1;
                if (high > bitsStored) {
                    val -= (1 << (high - bitsStored)) - 1;
                }
                /*
                 * Set to 0 all bits upper than highBit and if lower than high-bitsStored (=> all bits outside
                 * bitStored)
                 */
                setTagNoNull(TagW.OverlayBitMask, val);

                if (high > bitsStored) {
                    // Combine to the slope value
                    Double slopeVal = TagD.getTagValue(this, Tag.RescaleSlope, Double.class);
                    if (slopeVal == null) {
                        slopeVal = 1.0;
                        // Set valid modality LUT values
                        Double ri = TagD.getTagValue(this, Tag.RescaleIntercept, Double.class);
                        String rt = TagD.getTagValue(this, Tag.RescaleType, String.class);
                        setTag(TagD.get(Tag.RescaleIntercept), ri == null ? 0.0 : ri);
                        setTag(TagD.get(Tag.RescaleType), rt == null ? "US" : rt); //$NON-NLS-1$
                    }
                    // Divide pixel value by (2 ^ rightBit) => remove right bits
                    slopeVal /= 1 << (high - bitsStored);
                    setTag(TagD.get(Tag.RescaleSlope), slopeVal);
                }
            }
        }
    }

    public boolean containTag(int id) {
        for (Iterator<TagW> it = tags.keySet().iterator(); it.hasNext();) {
            if (it.next().getId() == id) {
                return true;
            }
        }
        return false;
    }

    @Override
    public URI getUri() {
        return uri;
    }

    @Override
    public FileCache getFileCache() {
        return fileCache;
    }

    @Override
    public boolean buildFile(File output) {
        // When object is in memory, write it
        if (isEditableDicom()) {
            Attributes dcm = getDicomObject();
            if (dcm != null) {
                try (DicomOutputStream out = new DicomOutputStream(output)) {
                    out.writeDataset(dcm.createFileMetaInformation(UID.ImplicitVRLittleEndian), dcm);
                    return true;
                } catch (IOException e) {
                    LOGGER.error("Cannot write dicom file", e); //$NON-NLS-1$
                }
            }
        }
        return false;
    }

    @Override
    public PlanarImage getImageFragment(MediaElement media) throws Exception {
        if (Objects.requireNonNull(media).getKey() instanceof Integer) {
            return getImageFragment(media, (Integer) media.getKey());
        }
        return null;
    }

    protected PlanarImage getImageFragment(MediaElement media, int frame) throws Exception {
        if (isReadableDicom()) {
            if (frame >= 0 && frame < numberOfFrame && hasPixel) {
                LOGGER.debug("Start reading dicom image frame: {} sopUID: {}", //$NON-NLS-1$
                    frame, TagD.getTagValue(this, Tag.SOPInstanceUID));

                PlanarImage img = getUncacheImage(media, frame);
                if (pmi == PhotometricInterpretation.PALETTE_COLOR) {
                    img = DicomImageUtils.getRGBImageFromPaletteColorModel(img, getDicomObject());
                }

                /*
                 * Handle overlay in pixel data: extract the overlay, serialize it in a file and set all values to O in
                 * the pixel data.
                 */
                Integer overlayBitMask = (Integer) getTagValue(TagW.OverlayBitMask);
                if (overlayBitMask != null) {
                    if (media.getTagValue(TagW.OverlayBurninDataPath) == null) {
                        // Serialize overlay (from pixel data)
                        Attributes ds = getDicomObject();
                        int[] embeddedOverlayGroupOffsets = Overlays.getEmbeddedOverlayGroupOffsets(ds);
                        if (embeddedOverlayGroupOffsets.length > 0) {
                            FileOutputStream fileOut = null;
                            ObjectOutput objOut = null;
                            try {
                                byte[][] overlayData = new byte[embeddedOverlayGroupOffsets.length][];
                                for (int i = 0; i < embeddedOverlayGroupOffsets.length; i++) {
                                    overlayData[i] = OverlayUtils.extractOverlay(embeddedOverlayGroupOffsets[i],
                                        ImageProcessor.toBufferedImage(img).getRaster(), ds);
                                }
                                File file = File.createTempFile("ovly_", "", AppProperties.FILE_CACHE_DIR); //$NON-NLS-1$ //$NON-NLS-2$
                                fileOut = new FileOutputStream(file);
                                objOut = new ObjectOutputStream(fileOut);
                                objOut.writeObject(overlayData);
                                media.setTag(TagW.OverlayBurninDataPath, file.getPath());
                            } catch (Exception e) {
                                LOGGER.error("Cannot serialize overlay", e); //$NON-NLS-1$
                            } finally {
                                FileUtil.safeClose(objOut);
                                FileUtil.safeClose(fileOut);
                            }
                        }
                    }
                    // Set to 0 all bits outside bitStored
                    img = ImageProcessor.bitwiseAnd(img.toMat(), overlayBitMask);
                }

                return img;
            }
        }
        return null;
    }

    private PlanarImage getUncacheImage(MediaElement media, int frame) throws IOException {
        FileCache cache = media.getFileCache();
        Optional<File> orinigal = cache.getOriginalFile();
        if (orinigal.isPresent()) {
            readMetaData();
            String syntax = tsuid;
            boolean rawData = !compressedData || isRLELossless();
            ExtendSegmentedInputImageStream extParams = buildSegmentedImageInputStream(frame);

            if (extParams.getSegmentPositions() != null) {
                int dcmFlags =
                    dataType == DataBuffer.TYPE_SHORT ? Imgcodecs.DICOM_IMREAD_SIGNED : Imgcodecs.DICOM_IMREAD_UNSIGNED;
                if (pmi.name().startsWith("YBR")) {
                    dcmFlags |= Imgcodecs.DICOM_IMREAD_YBR;
                }
                if (bigendian) {
                    dcmFlags |= Imgcodecs.DICOM_IMREAD_BIGENDIAN;
                }
                if (dataType == DataBuffer.TYPE_FLOAT || dataType == DataBuffer.TYPE_DOUBLE) {
                    dcmFlags |= Imgcodecs.DICOM_IMREAD_FLOAT;
                }
                if (TransferSyntax.RLE.getTransferSyntaxUID().equals(syntax)) {
                    dcmFlags |= Imgcodecs.DICOM_IMREAD_RLE;
                }

                MatOfDouble positions =
                    new MatOfDouble(Arrays.stream(extParams.getSegmentPositions()).asDoubleStream().toArray());
                MatOfDouble lengths =
                    new MatOfDouble(Arrays.stream(extParams.getSegmentLengths()).asDoubleStream().toArray());

                if (rawData) {
                    MatOfInt dicomparams = new MatOfInt(Imgcodecs.IMREAD_UNCHANGED, dcmFlags,
                        TagD.getTagValue(this, Tag.Columns, Integer.class),
                        TagD.getTagValue(this, Tag.Rows, Integer.class),
                        TagD.getTagValue(this, Tag.SamplesPerPixel, Integer.class), bitsStored,
                        banded ? Imgcodecs.ILV_NONE : Imgcodecs.ILV_SAMPLE);
                    return ImageCV.toImageCV(Imgcodecs.dicomRawRead(orinigal.get().getAbsolutePath(), positions,
                        lengths, dicomparams, pmi.name()));
                }
                return ImageCV.toImageCV(Imgcodecs.dicomJpgRead(orinigal.get().getAbsolutePath(), positions, lengths,
                    dcmFlags, Imgcodecs.IMREAD_UNCHANGED));
            }
        }
        return null;
    }

    private PlanarImage getValidImage(RenderedImage buffer, MediaElement media) {
        PlanarImage img = null;
        if (buffer != null) {
            RenderedImage image = ImageFiler.getReadableImage(buffer);

            if (dataType == DataBuffer.TYPE_SHORT && buffer.getSampleModel().getDataType() == DataBuffer.TYPE_USHORT) {
                image = ImageToolkit.fixSignedShortDataBuffer(image); // sh
            }

            // TODO free memory
            img = ImageProcessor.toMat(image);
            if (image.getColorModel() instanceof PaletteColorModel) {
                img = DicomImageUtils.getRGBImageFromPaletteColorModel(img, getDicomObject());
            }

            // TODO should be applied for all images
            /*
             * Handle overlay in pixel data: extract the overlay, serialize it in a file and set all values to O in the
             * pixel data.
             */
            Integer overlayBitMask = (Integer) getTagValue(TagW.OverlayBitMask);
            if (overlayBitMask != null) {
                if (media.getTagValue(TagW.OverlayBurninDataPath) == null) {
                    // Serialize overlay (from pixel data)
                    Attributes ds = getDicomObject();
                    int[] embeddedOverlayGroupOffsets = Overlays.getEmbeddedOverlayGroupOffsets(ds);

                    // TODO remove if the output image is cache
                    if (embeddedOverlayGroupOffsets.length > 0) {
                        FileOutputStream fileOut = null;
                        ObjectOutput objOut = null;
                        try {
                            byte[][] overlayData = new byte[embeddedOverlayGroupOffsets.length][];
                            Raster raster = buffer.getData();
                            for (int i = 0; i < embeddedOverlayGroupOffsets.length; i++) {
                                overlayData[i] =
                                    OverlayUtils.extractOverlay(embeddedOverlayGroupOffsets[i], raster, ds);
                            }
                            File file = File.createTempFile("ovly_", "", AppProperties.FILE_CACHE_DIR); //$NON-NLS-1$ //$NON-NLS-2$
                            fileOut = new FileOutputStream(file);
                            objOut = new ObjectOutputStream(fileOut);
                            objOut.writeObject(overlayData);
                            media.setTag(TagW.OverlayBurninDataPath, file.getPath());
                        } catch (Exception e) {
                            LOGGER.error("Cannot serialize overlay", e); //$NON-NLS-1$
                        } finally {
                            FileUtil.safeClose(objOut);
                            FileUtil.safeClose(fileOut);
                        }
                    }
                }
                // Set to 0 all bits outside bitStored
                img = ImageProcessor.bitwiseAnd(img.toMat(), overlayBitMask);
            }
        }
        return img;
    }

    private MediaElement getSingleImage() {
        return getSingleImage(0);
    }
    
    private MediaElement getSingleImage(int frame) {
        MediaElement[] elements = getMediaElement();
        if (elements != null && elements.length > frame) {
            return elements[frame];
        }
        return null;
    }

    @Override
    public MediaElement getPreview() {
        return getSingleImage();
    }

    @Override
    public boolean delegate(DataExplorerModel explorerModel) {
        return false;
    }

    @Override
    public MediaElement[] getMediaElement() {
        if (image == null && isReadableDicom()) {
            if (SERIES_VIDEO_MIMETYPE.equals(mimeType)) {
                image = new MediaElement[] { new DicomVideoElement(this, null) };
            } else if (SERIES_ENCAP_DOC_MIMETYPE.equals(mimeType)) {
                image = new MediaElement[] { new DicomEncapDocElement(this, null) };
            } else {
                if (numberOfFrame > 0) {
                    image = new MediaElement[numberOfFrame];
                    for (int i = 0; i < image.length; i++) {
                        image[i] = new DicomImageElement(this, i);
                    }
                    if (numberOfFrame > 1) {
                        // IF enhanced DICOM, instance number can be overridden later
                        // IF simple Multiframe instance number is necessary
                        for (int i = 0; i < image.length; i++) {
                            image[i].setTag(TagD.get(Tag.InstanceNumber), i + 1);
                        }
                    }
                } else {
                    String modality = TagD.getTagValue(this, Tag.Modality, String.class);
                    if (modality != null) {
                        DicomSpecialElementFactory factory = DCM_ELEMENT_FACTORIES.get(modality);
                        if (factory != null) {
                            image = new MediaElement[1];
                            image[0] = factory.buildDicomSpecialElement(this);
                        }
                    }
                    if (image == null) {
                        // Corrupted image => should have one frame
                        image = new MediaElement[0];
                    }
                }
            }
        }
        return image;
    }

    @Override
    public MediaSeries<MediaElement> getMediaSeries() {
        Series<MediaElement> series = null;
        if (isReadableDicom()) {
            String seriesUID = TagD.getTagValue(this, Tag.SeriesInstanceUID, String.class);
            series = buildSeries(seriesUID);
            writeMetaData(series);
            // no need to apply splitting rules
            // also no model
            MediaElement[] elements = getMediaElement();
            if (elements != null) {
                for (MediaElement media : elements) {
                    series.addMedia(media);
                }
            }
        }
        return series;
    }

    @Override
    public int getMediaElementNumber() {
        return numberOfFrame;
    }

    @Override
    public String getMediaFragmentMimeType() {
        return mimeType;
    }

    @Override
    public Map<TagW, Object> getMediaFragmentTags(Object key) {
        if (key instanceof Integer) {
            if ((Integer) key > 0) {
                // Clone the shared tag
                Map<TagW, Object> tagList = new HashMap<>(tags);
                SimpleTagable tagable = new SimpleTagable(tagList);
                if (DicomMediaUtils.writePerFrameFunctionalGroupsSequence(tagable, getDicomObject(), (Integer) key)) {
                    DicomMediaUtils.computeSlicePositionVector(tagable);
                }
                return tagList;
            }
        }
        return tags;
    }

    @Override
    public void close() {
        dispose();
    }

    @Override
    public Codec getCodec() {
        return BundleTools.getCodec(DicomMediaIO.MIMETYPE, DicomCodec.NAME);
    }

    @Override
    public String[] getReaderDescription() {
        String[] desc = new String[3];
        // TODO add version
        desc[0] = "DICOM Codec: " + DicomCodec.NAME; //$NON-NLS-1$
        if (compressedData) {
            // desc[1] = "Image Reader Class: " + decompressor.getClass().getName(); //$NON-NLS-1$
            // try {
            // desc[2] = "Image Format: " + decompressor.getFormatName(); //$NON-NLS-1$
            // } catch (IOException e) {
            // desc[2] = "Image Format: unknown"; //$NON-NLS-1$
            // }
        }

        return desc;
    }

    public Series<MediaElement> buildSeries(String seriesUID) {
        Series<? extends MediaElement> series;
        if (IMAGE_MIMETYPE.equals(mimeType)) {
            series = new DicomSeries(seriesUID);
        } else if (SERIES_VIDEO_MIMETYPE.equals(mimeType)) {
            series = new DicomVideoSeries(seriesUID);
        } else if (SERIES_ENCAP_DOC_MIMETYPE.equals(mimeType)) {
            series = new DicomEncapDocSeries(seriesUID);
        } else {
            series = new DicomSeries(seriesUID);
        }
        return (Series<MediaElement>) series;
    }

    @Override
    public int getHeight(int frameIndex) throws IOException {
        checkIndex(frameIndex);
        return TagD.getTagValue(this, Tag.Rows, Integer.class);
    }

    @Override
    public int getWidth(int frameIndex) throws IOException {
        checkIndex(frameIndex);
        return TagD.getTagValue(this, Tag.Columns, Integer.class);
    }

    @Override
    public ImageTypeSpecifier getRawImageType(int frameIndex) throws IOException {
        readMetaData();
        checkIndex(frameIndex);
        return createImageType(bitsStored, dataType, false);
    }

    @Override
    public Iterator<ImageTypeSpecifier> getImageTypes(int frameIndex) throws IOException {
        readMetaData();
        checkIndex(frameIndex);

        ImageTypeSpecifier imageType = createImageType(bitsStored, dataType, false);
        return Collections.singletonList(imageType).iterator();
    }

    private boolean isRLELossless() {
        return dis == null ? false : dis.getTransferSyntax().equals(UID.RLELossless);
    }

    private ExtendSegmentedInputImageStream iisOfFrame(int frameIndex) throws IOException {
        // // Extract compressed file
        // if (!fileCache.isElementInMemory()) {
        // String extension = "." + Optional.ofNullable(decompressor)
        // .map(d -> d.getOriginatingProvider().getFileSuffixes()[0]).orElse("raw");
        // FileUtil.writeFile(buildSegmentedImageInputStream(frameIndex), new File(AppProperties.FILE_CACHE_DIR,
        // fileCache.getFinalFile().getName() + "-" + frameIndex + extension));
        // }
        return buildSegmentedImageInputStream(frameIndex);
    }

    private ExtendSegmentedInputImageStream buildSegmentedImageInputStream(int frameIndex) throws IOException {
        long[] offsets;
        int[] length;

        if (pixeldataFragments == null) {
            readMetaData();
            int width = TagD.getTagValue(this, Tag.Columns, Integer.class);
            int height = TagD.getTagValue(this, Tag.Rows, Integer.class);
            int samples = TagD.getTagValue(this, Tag.SamplesPerPixel, Integer.class);
            int frameLength = pmi.frameLength(width, height, samples, bitsAllocated);

            offsets = new long[1];
            length = new int[offsets.length];
            offsets[0] = pixeldata.offset() + frameIndex * frameLength;
            length[0] = frameLength;
        } else {
            int nbFragments = pixeldataFragments.size();

            if (numberOfFrame >= nbFragments - 1) {
                // nbFrames > nbFragments should never happen
                offsets = new long[1];
                length = new int[offsets.length];
                int index = frameIndex < nbFragments - 1 ? frameIndex + 1 : nbFragments - 1;
                BulkData bulkData = (BulkData) pixeldataFragments.get(index);
                offsets[0] = bulkData.offset();
                length[0] = bulkData.length();
            } else {
                if (numberOfFrame == 1) {
                    offsets = new long[nbFragments - 1];
                    length = new int[offsets.length];
                    for (int i = 0; i < length.length; i++) {
                        BulkData bulkData = (BulkData) pixeldataFragments.get(i + frameIndex + 1);
                        offsets[i] = bulkData.offset();
                        length[i] = bulkData.length();
                    }
                } else {
                    // Multi-frames where each frames can have multiple fragments.
                    if (fragmentsPositions.isEmpty()) {
                        boolean jpeg2000 = tsuid.startsWith("1.2.840.10008.1.2.4.9");
                        try (ImageInputStream srcStream = ImageIO.createImageInputStream(new File(uri))) {
                            for (int i = 1; i < nbFragments; i++) {
                                BulkData bulkData = (BulkData) pixeldataFragments.get(i);
                                ImageInputStream stream = new org.dcm4che3.imageio.stream.SegmentedInputImageStream(
                                    srcStream, new long[] { bulkData.offset() }, new int[] { bulkData.length() });
                                if (jpeg2000 ? decodeJpeg2000(stream) : decodeJpeg(stream)) {
                                    fragmentsPositions.add(i);
                                }
                            }
                        }
                    }

                    if (fragmentsPositions.size() == numberOfFrame) {
                        int start = fragmentsPositions.get(frameIndex);
                        int end = (frameIndex + 1) >= fragmentsPositions.size() ? nbFragments
                            : fragmentsPositions.get(frameIndex + 1);

                        offsets = new long[end - start];
                        length = new int[offsets.length];
                        for (int i = 0; i < offsets.length; i++) {
                            BulkData bulkData = (BulkData) pixeldataFragments.get(start + i);
                            offsets[i] = bulkData.offset();
                            length[i] = bulkData.length();
                        }
                    } else {
                        throw new IOException("Cannot match all the fragments to all the frames!"); //$NON-NLS-1$
                    }
                }
            }
        }
        return new ExtendSegmentedInputImageStream(fileCache.getOriginalFile().orElse(null), offsets, length);
    }

    @Override
    public boolean canReadRaster() {
        return true;
    }

    @Override
    public Raster readRaster(int frameIndex, ImageReadParam param) throws IOException {
        readingImage = true;
        try {
            PlanarImage img = getImageFragment(getSingleImage(frameIndex), frameIndex);
            return ImageProcessor.toBufferedImage(img).getRaster();
        } catch (Exception e) {
            LOGGER.error("Reading image", e);
            return null;
        } finally {
            readingImage = false;
        }
    }

    @Override
    public BufferedImage read(int frameIndex, ImageReadParam param) throws IOException {
        readingImage = true;
        try {
            PlanarImage img = getImageFragment(getSingleImage(frameIndex), frameIndex);
            return ImageProcessor.toBufferedImage(img);
        } catch (Exception e) {
            LOGGER.error("Reading image", e);
            return null;
        } finally {
            readingImage = false;
        }
    }

    @Override
    public RenderedImage readAsRenderedImage(int frameIndex, ImageReadParam param) throws IOException {
        readingImage = true;
        try {
            PlanarImage img = getImageFragment(getSingleImage(frameIndex), frameIndex);
            return ImageProcessor.toBufferedImage(img);
        } catch (Exception e) {
            LOGGER.error("Reading image", e);
            return null;
        } finally {
            readingImage = false;
        }
    }

    public boolean isSkipLargePrivate() {
        return skipLargePrivate;
    }

    public void setSkipLargePrivate(boolean skipLargePrivate) {
        this.skipLargePrivate = skipLargePrivate;
    }

    @Override
    public Attributes getDicomObject() {
        try {
            DicomMetaData md = readMetaData();
            return md.getAttributes();
        } catch (Exception e) {
            if (LOGGER.isDebugEnabled()) {
                LOGGER.error("Cannot read DICOM:", e); //$NON-NLS-1$
            } else {
                LOGGER.error(e.getMessage());
            }
        }
        return null;
    }

    @Override
    public void setInput(Object input, boolean seekForwardOnly, boolean ignoreMetadata) {
        super.setInput(input, seekForwardOnly, ignoreMetadata);
        resetInternalState();
        if (input != null) {
            if (!(input instanceof ImageInputStream)) {
                throw new IllegalArgumentException("Input not an ImageInputStream!"); //$NON-NLS-1$
            }
            this.iis = (ImageInputStream) input;
        }
    }

    @Override
    public void dispose() {
        HEADER_CACHE.remove(this);
        readingHeader = false;
        readingImage = false;
        reset();
        super.dispose();
    }

    @Override
    public void reset() {
        /*
         * readingHeader: prevent error when reading images from a large multiframe and the header is removed from the
         * cache at the same time.
         *
         * readingImage: prevent closing stream when reading an image or for the RenderedImage which delays the image
         * reading).
         */
        if (!readingHeader && !readingImage) {
            super.reset();
            resetInternalState();
        }
    }

    private void resetInternalState() {
        FileUtil.safeClose(iis);
        iis = null;
        dis = null;
        tsuid = null;
    }

    private void checkIndex(int frameIndex) {
        if (frameIndex < 0 || frameIndex >= numberOfFrame) {
            throw new IndexOutOfBoundsException("imageIndex: " + frameIndex); //$NON-NLS-1$
        }
    }

    @Override
    public ImageReadParam getDefaultReadParam() {
        return new DicomImageReadParam();
    }

    /**
     * Return a DicomStreamMetaData object that includes the DICOM header. <b>WARNING:</b> If this class is used to read
     * directly from a cache or other location that contains uncorrected data, the DICOM header will have the
     * uncorrected data as well. That is, assume the DB has some fixes to patient demographics. These will not usually
     * be applied to the DICOM files directly, so you can get the wrong information from the header. This is not an
     * issue if you know the DICOM is up to date, or if you use the DB information as authoritative.
     */
    @Override
    public IIOMetadata getStreamMetadata() throws IOException {
        return readMetaData();
    }

    /**
     * Gets any image specific meta data. This should return the image specific blocks for enhanced multi-frame, but
     * currently it merely returns null.
     */
    @Override
    public IIOMetadata getImageMetadata(int imageIndex) throws IOException {
        return null;
    }

    /**
     * Returns the number of regular images in the study. This excludes overlays.
     */
    @Override
    public int getNumImages(boolean allowSearch) throws IOException {
        return numberOfFrame;
    }

    /**
     * Reads the DICOM header meta-data, up to, but not including pixel data.
     *
     * @throws Exception
     */
    private synchronized DicomMetaData readMetaData() throws IOException {
        DicomMetaData header = HEADER_CACHE.get(this);
        if (header != null) {
            return header;
        } else if (dcmMetadata != null) {
            return dcmMetadata;
        }

        try {
            readingHeader = true;
            if (iis == null) {
                Optional<File> file = fileCache.getOriginalFile();
                if (file.isPresent()) {
                    setInput(ImageIO.createImageInputStream(new File(uri)), false, false);
                }
            }

            if (iis == null) {
                throw new IllegalStateException("Input not set!"); //$NON-NLS-1$
            }

            iis.seek(0L);
            dis = new DicomInputStream(new ImageInputStreamAdapter(iis));
            dis.setIncludeBulkData(IncludeBulkData.URI);
            dis.setBulkDataDescriptor(DicomCodec.BULKDATA_DESCRIPTOR);
            // avoid a copy of pixeldata into temporary file
            dis.setURI(uri.toString());
            Attributes fmi = dis.readFileMetaInformation();
            Attributes ds = dis.readDataset(-1, -1);
            if (fmi == null) {
                fmi = ds.createFileMetaInformation(dis.getTransferSyntax());
            }
            DicomMetaData metadata = new DicomMetaData(fmi, ds);
            Object pixdata = ds.getValue(Tag.PixelData, pixeldataVR);
            if (pixdata == null) {
                pixdata = ds.getValue(Tag.FloatPixelData, pixeldataVR);
            }
            if (pixdata == null) {
                pixdata = ds.getValue(Tag.DoubleFloatPixelData, pixeldataVR);
            }

            if (pixdata != null) {
                tsuid = dis.getTransferSyntax();
                numberOfFrame = ds.getInt(Tag.NumberOfFrames, 1);
                hasPixel = ds.getInt(Tag.BitsStored, ds.getInt(Tag.BitsAllocated, 0)) > 0;

                if (!tsuid.startsWith("1.2.840.10008.1.2.4.10") && hasPixel) { //$NON-NLS-1$

                    if (pixdata instanceof BulkData) {
                        bigendian = ds.bigEndian();
                        iis.setByteOrder(ds.bigEndian() ? ByteOrder.BIG_ENDIAN : ByteOrder.LITTLE_ENDIAN);
                        this.pixeldata = (BulkData) pixdata;
                        // Handle JPIP
                    } else if (ds.getString(Tag.PixelDataProviderURL) != null) {
                        // always little endian:
                        // http://dicom.nema.org/medical/dicom/2017b/output/chtml/part05/sect_A.6.html
                        if (numberOfFrame == 0) {
                            numberOfFrame = 1;
                            // compressed = true;
                        }
                    } else if (pixdata instanceof Fragments) {
                        // ImageReaderFactory.ImageReaderItem readerItem = ImageReaderFactory.getImageReader(tsuid);
                        // if (readerItem == null) {
                        // throw new IOException("Unsupported Transfer Syntax: " + tsuid); //$NON-NLS-1$
                        // }
                        this.compressedData = true;
                        this.pixeldataFragments = (Fragments) pixdata;
                        bigendian = pixeldataFragments.bigEndian();
                        if (bigendian) {
                            LOGGER.error("Big endian fragments?");
                        }
                    }
                }
            }

            HEADER_CACHE.put(this, metadata);
            return metadata;
        } finally {
            readingHeader = false;
            FileUtil.safeClose(iis);
            iis = null;

        }
    }

    private SampleModel createSampleModel(int dataType, boolean banded) {
        return pmi.createSampleModel(dataType, TagD.getTagValue(this, Tag.Columns, Integer.class),
            TagD.getTagValue(this, Tag.Rows, Integer.class), TagD.getTagValue(this, Tag.SamplesPerPixel, Integer.class),
            banded);
    }

    private ImageTypeSpecifier createImageType(int bits, int dataType, boolean banded) {
        return new ImageTypeSpecifier(createColorModel(bits, dataType), createSampleModel(dataType, banded));
    }

    private ColorModel createColorModel(int bits, int dataType) {
        return pmi.createColorModel(bits, dataType, getDicomObject());
    }

    private boolean decodeJpeg2000(ImageInputStream iis) throws IOException {
        iis.mark();
        try {
            int marker = (iis.read() << 8) | iis.read();

            if (marker == 0xFF4F) {
                return true;
            }

            iis.reset();
            iis.mark();
            byte[] b = new byte[12];
            iis.readFully(b);

            // Verify the signature box
            // The length of the signature box is 12
            if (b[0] != 0 || b[1] != 0 || b[2] != 0 || b[3] != 12) {
                return false;
            }

            // The signature box type is "jP "
            if ((b[4] & 0xff) != 0x6A || (b[5] & 0xFF) != 0x50 || (b[6] & 0xFF) != 0x20 || (b[7] & 0xFF) != 0x20) {
                return false;
            }

            // The signature content is 0x0D0A870A
            if ((b[8] & 0xFF) != 0x0D || (b[9] & 0xFF) != 0x0A || (b[10] & 0xFF) != 0x87 || (b[11] & 0xFF) != 0x0A) {
                return false;
            }

            return true;
        } finally {
            iis.reset();
        }
    }

    private boolean decodeJpeg(ImageInputStream iis) throws IOException {
        // jpeg and jpeg-ls
        iis.mark();
        try {
            int byte1 = iis.read();
            int byte2 = iis.read();
            // Magic numbers for JPEG (general jpeg marker)
            if ((byte1 != 0xFF) || (byte2 != 0xD8)) {
                return false;
            }
            do {
                byte1 = iis.read();
                byte2 = iis.read();
                // Something wrong, but try to read it anyway
                if (byte1 != 0xFF) {
                    break;
                }
                // Start of scan
                if (byte2 == 0xDA) {
                    break;
                }
                // Start of Frame, also known as SOF55, indicates a JPEG-LS file.
                if (byte2 == 0xF7) {
                    return true;
                }
                // 0xffc0: // SOF_0: JPEG baseline
                // 0xffc1: // SOF_1: JPEG extended sequential DCT
                // 0xffc2: // SOF_2: JPEG progressive DCT
                // 0xffc3: // SOF_3: JPEG lossless sequential
                if ((byte2 >= 0xC0) && (byte2 <= 0xC3)) {
                    return true;
                }
                // 0xffc5: // SOF_5: differential (hierarchical) extended sequential, Huffman
                // 0xffc6: // SOF_6: differential (hierarchical) progressive, Huffman
                // 0xffc7: // SOF_7: differential (hierarchical) lossless, Huffman
                if ((byte2 >= 0xC5) && (byte2 <= 0xC7)) {
                    return true;
                }
                // 0xffc9: // SOF_9: extended sequential, arithmetic
                // 0xffca: // SOF_10: progressive, arithmetic
                // 0xffcb: // SOF_11: lossless, arithmetic
                if ((byte2 >= 0xC9) && (byte2 <= 0xCB)) {
                    return true;
                }
                // 0xffcd: // SOF_13: differential (hierarchical) extended sequential, arithmetic
                // 0xffce: // SOF_14: differential (hierarchical) progressive, arithmetic
                // 0xffcf: // SOF_15: differential (hierarchical) lossless, arithmetic
                if ((byte2 >= 0xCD) && (byte2 <= 0xCF)) {
                    return true;
                }
                int length = iis.read() << 8;
                length += iis.read();
                length -= 2;
                while (length > 0) {
                    length -= iis.skipBytes(length);
                }
            } while (true);
            return true;
        } finally {
            iis.reset();
        }
    }

}<|MERGE_RESOLUTION|>--- conflicted
+++ resolved
@@ -43,13 +43,6 @@
 import javax.imageio.ImageTypeSpecifier;
 import javax.imageio.metadata.IIOMetadata;
 import javax.imageio.stream.ImageInputStream;
-<<<<<<< HEAD
-=======
-import javax.media.jai.JAI;
-import javax.media.jai.PlanarImage;
-import javax.media.jai.operator.AndConstDescriptor;
-import javax.media.jai.operator.NullDescriptor;
->>>>>>> 7c408a9a
 
 import org.dcm4che3.data.Attributes;
 import org.dcm4che3.data.BulkData;
@@ -60,10 +53,7 @@
 import org.dcm4che3.image.Overlays;
 import org.dcm4che3.image.PaletteColorModel;
 import org.dcm4che3.image.PhotometricInterpretation;
-<<<<<<< HEAD
-=======
 import org.dcm4che3.imageio.codec.ImageReaderFactory;
->>>>>>> 7c408a9a
 import org.dcm4che3.imageio.plugins.dcm.DicomImageReadParam;
 import org.dcm4che3.imageio.plugins.dcm.DicomImageReaderSpi;
 import org.dcm4che3.imageio.plugins.dcm.DicomMetaData;
@@ -428,48 +418,6 @@
         return true;
     }
 
-<<<<<<< HEAD
-=======
-    private ImageReader initRawImageReader() {
-        long[] frameOffsets = new long[numberOfFrame];
-        frameOffsets[0] = pixeldata.offset();
-        for (int i = 1; i < frameOffsets.length; i++) {
-            frameOffsets[i] = frameOffsets[i - 1] + frameLength;
-        }
-        Dimension[] imageDimensions = new Dimension[numberOfFrame];
-        int width = TagD.getTagValue(this, Tag.Columns, Integer.class);
-        int height = TagD.getTagValue(this, Tag.Rows, Integer.class);
-        Arrays.fill(imageDimensions, new Dimension(width, height));
-
-        ColorModel cmodel = createColorModel(bitsStored, dataType);
-
-        SampleModel smodel;
-        if (pmi.isSubSambled()) {
-            // Cannot handle tiles with subsampled model
-            smodel = createSampleModel(dataType, banded);
-        } else {
-            if (width >= 1024 || height >= 1024) {
-                width = Math.min(width, ImageFiler.TILESIZE);
-                height = Math.min(height, ImageFiler.TILESIZE);
-            }
-            smodel = pmi.createSampleModel(dataType, width, height,
-                TagD.getTagValue(this, Tag.SamplesPerPixel, Integer.class), banded);
-        }
-
-        Iterator<ImageReader> iter = ImageIO.getImageReadersByFormatName("RAW");//$NON-NLS-1$
-        ImageReader reader = iter.hasNext() ? iter.next() : null;
-        if (reader == null) {
-            throw new IllegalStateException("Cannot get RAW image reader"); //$NON-NLS-1$
-        }
-        RawImageInputStream riis =
-            new RawImageInputStream(iis, new ImageTypeSpecifier(cmodel, smodel), frameOffsets, imageDimensions);
-        // endianness is already in iis?
-        // riis.setByteOrder(bigEndian ? ByteOrder.BIG_ENDIAN : ByteOrder.LITTLE_ENDIAN);
-        reader.setInput(riis);
-        return reader;
-    }
-
->>>>>>> 7c408a9a
     private boolean setDicomSpecialType(Attributes header) {
         String modality = header.getString(Tag.Modality);
         if (modality != null) {
