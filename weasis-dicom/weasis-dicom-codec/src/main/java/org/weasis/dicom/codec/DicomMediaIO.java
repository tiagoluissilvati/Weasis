/*
 * Copyright (c) 2009-2020 Weasis Team and other contributors.
 *
 * This program and the accompanying materials are made available under the terms of the Eclipse
 * Public License 2.0 which is available at https://www.eclipse.org/legal/epl-2.0, or the Apache
 * License, Version 2.0 which is available at https://www.apache.org/licenses/LICENSE-2.0.
 *
 * SPDX-License-Identifier: EPL-2.0 OR Apache-2.0
 */
package org.weasis.dicom.codec;

import java.io.BufferedInputStream;
import java.io.File;
import java.io.IOException;
import java.io.RandomAccessFile;
import java.lang.ref.Reference;
import java.net.URI;
import java.net.URISyntaxException;
import java.nio.file.Path;
import java.util.Arrays;
import java.util.HashMap;
import java.util.Iterator;
import java.util.Map;
import java.util.Map.Entry;
import java.util.Objects;
import java.util.Optional;
import java.util.concurrent.atomic.AtomicInteger;
import org.dcm4che3.data.Attributes;
import org.dcm4che3.data.BulkData;
import org.dcm4che3.data.Implementation;
import org.dcm4che3.data.Tag;
import org.dcm4che3.data.UID;
import org.dcm4che3.data.VR;
import org.dcm4che3.img.DicomImageReader;
import org.dcm4che3.img.DicomMetaData;
import org.dcm4che3.img.ImageRendering;
import org.dcm4che3.img.Transcoder;
import org.dcm4che3.img.data.PrDicomObject;
import org.dcm4che3.img.stream.DicomFileInputStream;
import org.dcm4che3.img.stream.ImageDescriptor;
import org.dcm4che3.io.DicomOutputStream;
import org.opencv.core.Core;
import org.opencv.core.CvType;
import org.opencv.core.Mat;
import org.slf4j.Logger;
import org.slf4j.LoggerFactory;
import org.weasis.core.api.explorer.model.DataExplorerModel;
import org.weasis.core.api.gui.util.AppProperties;
import org.weasis.core.api.media.data.Codec;
import org.weasis.core.api.media.data.FileCache;
import org.weasis.core.api.media.data.MediaElement;
import org.weasis.core.api.media.data.MediaSeries;
import org.weasis.core.api.media.data.MediaSeriesGroup;
import org.weasis.core.api.media.data.Series;
import org.weasis.core.api.media.data.SimpleTagable;
import org.weasis.core.api.media.data.SoftHashMap;
import org.weasis.core.api.media.data.TagView;
import org.weasis.core.api.media.data.TagW;
import org.weasis.core.api.service.BundleTools;
import org.weasis.dicom.codec.TagD.Level;
import org.weasis.dicom.codec.display.CornerDisplay;
import org.weasis.dicom.codec.display.Modality;
import org.weasis.dicom.codec.display.ModalityInfoData;
import org.weasis.dicom.codec.display.ModalityView;
import org.weasis.dicom.codec.geometry.ImageOrientation;
import org.weasis.dicom.codec.utils.DicomMediaUtils;
import org.weasis.dicom.codec.utils.PatientComparator;
import org.weasis.opencv.data.PlanarImage;

public class DicomMediaIO implements DcmMediaReader {

  private static final Logger LOGGER = LoggerFactory.getLogger(DicomMediaIO.class);

  public static final File DICOM_EXPORT_DIR =
      AppProperties.buildAccessibleTempDirectory("dicom"); // NON-NLS
  public static final File CACHE_UNCOMPRESSED_DIR =
      AppProperties.buildAccessibleTempDirectory(
          AppProperties.FILE_CACHE_DIR.getName(), "dcm-rawcv"); // NON-NLS

  public static final String DICOM_MIMETYPE = "application/dicom"; // NON-NLS
  public static final String IMAGE_MIMETYPE = "image/dicom"; // NON-NLS
  public static final String SERIES_VIDEO_MIMETYPE = "video/dicom"; // NON-NLS
  public static final String SERIES_MIMETYPE = "series/dicom"; // NON-NLS
  public static final String SERIES_PR_MIMETYPE = "pr/dicom"; // NON-NLS
  public static final String SERIES_KO_MIMETYPE = "ko/dicom"; // NON-NLS

  public static final String SERIES_ENCAP_DOC_MIMETYPE = "encap/dicom"; // NON-NLS
  public static final String UNREADABLE = "unreadable/dicom"; // NON-NLS
  public static final String SERIES_XDSI = "xds-i/dicom"; // NON-NLS

  private static final AtomicInteger instanceID = new AtomicInteger(1);
  public static final TagManager tagManager = new TagManager();

  static {
    // PatientPseudoUID is the unique identifying tag for this patient group
    // -------- Mandatory Tags --------
    tagManager.addTag(Tag.PatientID, Level.PATIENT);
    tagManager.addTag(Tag.PatientName, Level.PATIENT);
    // -------- End of Mandatory Tags --------
    tagManager.addTag(Tag.PatientBirthDate, Level.PATIENT);
    tagManager.addTag(Tag.PatientBirthTime, Level.PATIENT);
    tagManager.addTag(
        Tag.PatientAge, Level.SERIES); // needs to be updated for each series if computed
    tagManager.addTag(Tag.PatientSex, Level.PATIENT);
    tagManager.addTag(Tag.IssuerOfPatientID, Level.PATIENT);
    tagManager.addTag(Tag.PatientWeight, Level.PATIENT);
    tagManager.addTag(Tag.PatientComments, Level.PATIENT);

    // StudyInstanceUID is the unique identifying tag for this study group
    tagManager.addTag(Tag.StudyID, Level.STUDY);
    tagManager.addTag(Tag.StudyDate, Level.STUDY);
    tagManager.addTag(Tag.StudyTime, Level.STUDY);
    tagManager.addTag(Tag.StudyDescription, Level.STUDY);
    tagManager.addTag(Tag.StudyComments, Level.STUDY);
    tagManager.addTag(Tag.AccessionNumber, Level.STUDY);
    tagManager.addTag(Tag.ModalitiesInStudy, Level.STUDY); // not required
    tagManager.addTag(Tag.NumberOfStudyRelatedInstances, Level.STUDY); // not required
    tagManager.addTag(Tag.NumberOfStudyRelatedSeries, Level.STUDY); // not required

    // SubseriesInstanceUID is the unique identifying tag for this series group
    // -------- Mandatory Tags --------
    tagManager.addTag(Tag.SeriesInstanceUID, Level.SERIES);
    tagManager.addTag(Tag.Modality, Level.SERIES);
    // -------- End of Mandatory Tags --------
    tagManager.addTag(Tag.SeriesDescription, Level.SERIES);
    tagManager.addTag(Tag.SOPClassUID, Level.SERIES);
    tagManager.addTag(Tag.RetrieveAETitle, Level.SERIES); // not required
    tagManager.addTag(Tag.ReferringPhysicianName, Level.SERIES);
    tagManager.addTag(Tag.InstitutionName, Level.SERIES);
    tagManager.addTag(Tag.InstitutionalDepartmentName, Level.SERIES);
    tagManager.addTag(Tag.StationName, Level.SERIES);
    tagManager.addTag(Tag.Manufacturer, Level.SERIES);
    tagManager.addTag(Tag.ManufacturerModelName, Level.SERIES);
    tagManager.addTag(Tag.SeriesNumber, Level.SERIES);
    tagManager.addTag(Tag.NumberOfFrames, Level.SERIES);
    tagManager.addTag(Tag.SeriesDate, Level.SERIES);
    tagManager.addTag(Tag.SeriesTime, Level.SERIES);
    tagManager.addTag(Tag.PerformedProcedureStepStartDate, Level.SERIES); // not
    // required
    tagManager.addTag(Tag.PerformedProcedureStepStartTime, Level.SERIES); // not
    // required
    // Should be in image
    // C.7.6.5 Cine Module
    // http://dicom.nema.org/medical/dicom/current/output/chtml/part03/sect_C.7.6.5.html
    tagManager.addTag(Tag.PreferredPlaybackSequencing, Level.SERIES);
    tagManager.addTag(Tag.CineRate, Level.SERIES);
    tagManager.addTag(Tag.RecommendedDisplayFrameRate, Level.SERIES);
    tagManager.addTag(Tag.KVP, Level.SERIES);
    tagManager.addTag(Tag.BodyPartExamined, Level.SERIES);
    tagManager.addTag(Tag.FrameOfReferenceUID, Level.SERIES);
    tagManager.addTag(Tag.NumberOfSeriesRelatedInstances, Level.SERIES);
    tagManager.addTag(Tag.Laterality, Level.SERIES);

    // SOPInstanceUID is the unique identifying tag of a DICOM object
    // -------- Mandatory Tags --------
    // Tags for identifying group (Patient, Study, Series)
    tagManager.addTag(Tag.PatientID, Level.INSTANCE);
    tagManager.addTag(Tag.PatientName, Level.INSTANCE);
    tagManager.addTag(Tag.PatientBirthDate, Level.INSTANCE);
    tagManager.addTag(Tag.IssuerOfPatientID, Level.INSTANCE);
    tagManager.addTag(Tag.StudyInstanceUID, Level.INSTANCE);
    tagManager.addTag(Tag.SeriesInstanceUID, Level.INSTANCE);
    tagManager.addTag(Tag.Modality, Level.INSTANCE);
    // -------- End of Mandatory Tags --------

    tagManager.addTag(Tag.GantryDetectorTilt, Level.INSTANCE);
    tagManager.addTag(Tag.PatientOrientation, Level.INSTANCE);
    tagManager.addTag(Tag.SliceLocation, Level.INSTANCE);
    tagManager.addTag(Tag.SliceThickness, Level.INSTANCE);
    tagManager.addTag(Tag.AcquisitionDate, Level.INSTANCE);
    tagManager.addTag(Tag.AcquisitionTime, Level.INSTANCE);
    tagManager.addTag(Tag.ContentDate, Level.INSTANCE);
    tagManager.addTag(Tag.ContentTime, Level.INSTANCE);
    tagManager.addTag(Tag.DiffusionBValue, Level.INSTANCE);
    tagManager.addTag(Tag.MIMETypeOfEncapsulatedDocument, Level.INSTANCE);
    tagManager.addTag(Tag.PixelDataProviderURL, Level.INSTANCE);

    for (Entry<Modality, ModalityInfoData> entry : ModalityView.getModalityViewEntries()) {
      readTagsInModalityView(entry.getValue().getCornerInfo(CornerDisplay.TOP_LEFT).getInfos());
      readTagsInModalityView(entry.getValue().getCornerInfo(CornerDisplay.TOP_RIGHT).getInfos());
      readTagsInModalityView(entry.getValue().getCornerInfo(CornerDisplay.BOTTOM_RIGHT).getInfos());
    }

    // TODO init with a profile
    DicomMediaUtils.enableAnonymizationProfile(true);
  }

  public static final Map<String, DicomSpecialElementFactory> DCM_ELEMENT_FACTORIES =
      new HashMap<>();

  static {
    /*
     * DICOM PR and KO are not displayed with a special viewer but are transversally managed objects. So they are
     * not registered from a viewer.
     */
    DCM_ELEMENT_FACTORIES.put(
        "PR",
        new DicomSpecialElementFactory() {

          @Override
          public String getSeriesMimeType() {
            return SERIES_PR_MIMETYPE;
          }

          @Override
          public String[] getModalities() {
            return new String[] {"PR"};
          }

          @Override
          public DicomSpecialElement buildDicomSpecialElement(DicomMediaIO mediaIO) {
            return new PRSpecialElement(mediaIO);
          }
        });
    DCM_ELEMENT_FACTORIES.put(
        "KO",
        new DicomSpecialElementFactory() {

          @Override
          public String getSeriesMimeType() {
            return SERIES_KO_MIMETYPE;
          }

          @Override
          public String[] getModalities() {
            return new String[] {"KO"};
          }

          @Override
          public DicomSpecialElement buildDicomSpecialElement(DicomMediaIO mediaIO) {
            if (RejectedKOSpecialElement.isRejectionKOS(mediaIO)) {
              return new RejectedKOSpecialElement(mediaIO);
            }
            return new KOSpecialElement(mediaIO);
          }
        });
  }

  private static final SoftHashMap<DicomMediaIO, DicomMetaData> HEADER_CACHE =
      new SoftHashMap<DicomMediaIO, DicomMetaData>() {

        @Override
        public void removeElement(Reference<? extends DicomMetaData> soft) {
          DicomMediaIO key = reverseLookup.remove(soft);
          if (key != null) {
            hash.remove(key);
            key.reset();
          }
        }
      };

  // The above softReference HEADER_CACHE shall be used instead of the following dcmMetadata
  // variable to get access to
  // the current DicomObject unless it's virtual and then URI doesn't exit. This case appends when
  // the dcmMetadata is
  // created within the application and is given to the ImageReader constructor
  private DicomMetaData dcmMetadata = null;

  private URI uri;
  private int numberOfFrame;
  private final Map<TagW, Object> tags;
  private MediaElement[] image = null;
  private String mimeType;
  private boolean hasPixel = false;
<<<<<<< HEAD
  /** Used to indicate whether or not to skip large private dicom elements. */
=======
  private boolean banded = false;
  private boolean bigendian = false;
  private boolean compressedData = false;

  private int bitsStored;
  private int bitsAllocated;
  private int highBit;
  /** Store the transfer syntax locally in case it gets modified to re-write the image */
  private String tsuid;
  /** Used to indicate whether to skip large private dicom elements. */
>>>>>>> 5986a849
  private boolean skipLargePrivate = true;

  private final FileCache fileCache;

  public DicomMediaIO(URI uri) {
    this.uri = Objects.requireNonNull(uri);
    this.numberOfFrame = 0;
    this.tags = new HashMap<>();
    this.mimeType = DICOM_MIMETYPE;
    this.fileCache = new FileCache(this);
  }

  public DicomMediaIO(File source) {
    this(Objects.requireNonNull(source).toURI());
  }

  public DicomMediaIO(Path path) {
    this(Objects.requireNonNull(path).toUri());
  }

  public DicomMediaIO(Attributes dcmItems) throws URISyntaxException {
    this(
        new URI(
            "data:" + Objects.requireNonNull(dcmItems).getString(Tag.SOPInstanceUID))); // NON-NLS
    this.dcmMetadata = new DicomMetaData(dcmItems, UID.ExplicitVRLittleEndian);
  }

  private static void readTagsInModalityView(TagView[] views) {
    for (TagView tagView : views) {
      if (tagView != null) {
        for (TagW tag : tagView.getTag()) {
          if (tag != null) {
            if (!DicomMediaIO.tagManager.contains(tag, Level.PATIENT)
                && !DicomMediaIO.tagManager.contains(tag, Level.STUDY)
                && !DicomMediaIO.tagManager.contains(tag, Level.SERIES)) {
              DicomMediaIO.tagManager.addTag(tag, Level.INSTANCE);
            }
          }
        }
      }
    }
  }

  @Override
  public synchronized void replaceURI(URI uri) {
    if (!Objects.equals(this.uri, Objects.requireNonNull(uri))) {
      this.uri = uri;
      reset();
    }
  }

  /** @return true when the DICOM Object has no source file (only in memory) */
  public boolean isEditableDicom() {
    return dcmMetadata != null && "data".equals(uri.getScheme()); // NON-NLS
  }

  public synchronized boolean isReadableDicom() {
    if (UNREADABLE.equals(mimeType)) {
      // Return true only to display the error message in the view
      return true;
    }
    if ("data".equals(uri.getScheme()) && dcmMetadata == null) {
      return false;
    }

    if (tags.size() == 0) {
      try {
        DicomMetaData md = readMetaData();
        Attributes fmi = md.getFileMetaInformation();
        Attributes header = md.getDicomObject();
        // Exclude DICOMDIR
        String mediaStorageSOPClassUID =
            fmi == null ? null : fmi.getString(Tag.MediaStorageSOPClassUID);
        if ("1.2.840.10008.1.3.10".equals(mediaStorageSOPClassUID)) {
          mimeType = UNREADABLE;
          close();
          return false;
        }
        if (hasPixel) {
          String ts = fmi == null ? null : fmi.getString(Tag.TransferSyntaxUID);
          if (ts != null && ts.startsWith("1.2.840.10008.1.2.4.10")) {
            // MPEG2 MP@ML 1.2.840.10008.1.2.4.100
            // MEPG2 MP@HL 1.2.840.10008.1.2.4.101
            // MPEG4 AVC/H.264 1.2.840.10008.1.2.4.102
            // MPEG4 AVC/H.264 BD 1.2.840.10008.1.2.4.103
            mimeType = SERIES_VIDEO_MIMETYPE;
          } else {
            mimeType = IMAGE_MIMETYPE;
          }
        } else {
          boolean special = setDicomSpecialType(header);
          if (!special) {
            // Not supported DICOM file
            mimeType = UNREADABLE;
            close();
            return false;
          }
        }

        writeInstanceTags(md);

      } catch (Exception | OutOfMemoryError e) {
        mimeType = UNREADABLE;
        LOGGER.error("Cannot read DICOM:", e);
        close();
        return false;
      }
    }
    return true;
  }

  private boolean setDicomSpecialType(Attributes header) {
    String modality = header.getString(Tag.Modality);
    if (modality != null) {
      String encap = header.getString(Tag.MIMETypeOfEncapsulatedDocument);
      DicomSpecialElementFactory factory = DCM_ELEMENT_FACTORIES.get(modality);
      if (factory != null) {
        mimeType = factory.getSeriesMimeType();
        // Can be not null for instance by ECG with encapsulated pdf
        if (encap == null) {
          return true;
        }
      }
      if (encap != null) {
        mimeType = SERIES_ENCAP_DOC_MIMETYPE;
        return true;
      }
    }
    return false;
  }

  public String getMimeType() {
    return mimeType;
  }

  @Override
  public Object getTagValue(TagW tag) {
    return tag == null ? null : tags.get(tag);
  }

  @Override
  public void setTag(TagW tag, Object value) {
    DicomMediaUtils.setTag(tags, tag, value);
  }

  @Override
  public void setTagNoNull(TagW tag, Object value) {
    if (value != null) {
      setTag(tag, value);
    }
  }

  @Override
  public boolean containTagKey(TagW tag) {
    return tags.containsKey(tag);
  }

  @Override
  public Iterator<Entry<TagW, Object>> getTagEntrySetIterator() {
    return tags.entrySet().iterator();
  }

  @Override
  public void writeMetaData(MediaSeriesGroup group) {
    if (group == null) {
      return;
    }
    // Get the dicom header
    Attributes header = getDicomObject();
    DicomMediaUtils.writeMetaData(group, header);

    // Series Group
    if (TagW.SubseriesInstanceUID.equals(group.getTagID())) {
      // Information for series ToolTips
      group.setTagNoNull(TagD.get(Tag.PatientName), getTagValue(TagD.get(Tag.PatientName)));
      group.setTagNoNull(TagD.get(Tag.StudyDescription), header.getString(Tag.StudyDescription));
    }
  }

  private void writeInstanceTags(DicomMetaData md) {
    if (tags.size() > 0 || md == null || md.getDicomObject() == null) {
      return;
    }
    Attributes fmi = md.getFileMetaInformation();
    Attributes header = md.getDicomObject();

    tagManager.readTags(Level.INSTANCE, header, this);

    // -------- Mandatory Tags --------
    // Tags for identifying group (Patient, Study, Series)
    // Global Identifier for the patient.
    PatientComparator patientComparator = new PatientComparator(this);
    setTag(TagW.PatientPseudoUID, patientComparator.buildPatientPseudoUID());

    Integer instNb =
        DicomMediaUtils.getIntegerFromDicomElement(
            header, Tag.InstanceNumber, instanceID.incrementAndGet());
    setTag(TagD.get(Tag.InstanceNumber), instNb);
    setTag(
        TagD.get(Tag.SOPInstanceUID), header.getString(Tag.SOPInstanceUID, String.valueOf(instNb)));
    if (fmi != null) {
      setTagNoNull(TagD.get(Tag.TransferSyntaxUID), fmi.getString(Tag.TransferSyntaxUID));
    }
    // -------- End of Mandatory Tags --------

    writeImageValues(md);
    writeSharedFunctionalGroupsSequence(header);
    DicomMediaUtils.writePerFrameFunctionalGroupsSequence(this, header, 0);

    boolean pr = SERIES_PR_MIMETYPE.equals(mimeType);
    boolean ko = SERIES_KO_MIMETYPE.equals(mimeType);
    if (pr) {
      PrDicomObject prDcm = new PrDicomObject(header, md.getImageDescriptor());
      setTag(TagW.PrDicomObject, prDcm);
    }
    if (pr || ko) {
      // Set other required fields
      TagW[] tagIDs =
          TagD.getTagFromIDs(
              Tag.SeriesDescription, Tag.SeriesDate, Tag.SeriesTime, Tag.SeriesNumber);
      for (TagW tag : tagIDs) {
        tag.readValue(header, this);
      }
    }

    DicomMediaUtils.computeSlicePositionVector(this);
    DicomMediaUtils.setShutter(this, header);
    DicomMediaUtils.computeSUVFactor(header, this, 0);
  }

  private void writeSharedFunctionalGroupsSequence(Attributes header) {
    if (header != null) {
      DicomMediaUtils.writeFunctionalGroupsSequence(
          this, header.getNestedDataset(Tag.SharedFunctionalGroupsSequence));
    }
  }

  private void writeImageValues(DicomMetaData md) {
    if (md != null && md.getDicomObject() != null && hasPixel) {
      Attributes header = md.getDicomObject();
      ImageDescriptor desc = md.getImageDescriptor();
      TagD.get(Tag.ImagePositionPatient).readValue(header, this);
      TagD.get(Tag.ImageOrientationPatient).readValue(header, this);
      setTagNoNull(
          TagW.ImageOrientationPlane,
          ImageOrientation.makeImageOrientationLabelFromImageOrientationPatient(
              TagD.getTagValue(this, Tag.ImageOrientationPatient, double[].class)));

      Integer bitsAllocated = desc.getBitsAllocated();
      Integer bitsStored = desc.getBitsStored();

      int pixelRepresentation = desc.getPixelRepresentation();
      setTagNoNull(TagD.get(Tag.BitsAllocated), bitsAllocated);
      setTagNoNull(TagD.get(Tag.BitsStored), bitsStored);
      setTagNoNull(TagD.get(Tag.PixelRepresentation), pixelRepresentation);

      TagD.get(Tag.PixelSpacing).readValue(header, this);
      TagD.get(Tag.PixelAspectRatio).readValue(header, this);
      TagD.get(Tag.PixelSpacingCalibrationDescription).readValue(header, this);
      TagD.get(Tag.ImagerPixelSpacing).readValue(header, this);
      TagD.get(Tag.NominalScannedPixelSpacing).readValue(header, this);

      setTag(TagW.ModalityLUTData, desc.getModalityLUT());

      TagD.get(Tag.PixelIntensityRelationship).readValue(header, this);
      setTag(TagW.VOILUTsData, desc.getVoiLUT());

      TagD.get(Tag.Units).readValue(header, this);
      TagD.get(Tag.NumberOfFrames).readValue(header, this);

      int samplesPerPixel =
          DicomMediaUtils.getIntegerFromDicomElement(header, Tag.SamplesPerPixel, 1);
      setTag(TagD.get(Tag.SamplesPerPixel), samplesPerPixel);
      String photometricInterpretation =
          header.getString(Tag.PhotometricInterpretation, "MONOCHROME2");
      TagD.get(Tag.PresentationLUTShape).readValue(header, this);
      setTag(TagD.get(Tag.PhotometricInterpretation), photometricInterpretation);
      setTag(
          TagW.MonoChrome,
          samplesPerPixel == 1
              && !"PALETTE COLOR".equalsIgnoreCase(photometricInterpretation)); // NON-NLS

      setTag(TagD.get(Tag.Rows), desc.getRows());
      setTag(TagD.get(Tag.Columns), desc.getColumns());

      setTagNoNull(
          TagD.get(Tag.PixelPaddingValue),
          DicomMediaUtils.getIntPixelValue(
              header, Tag.PixelPaddingValue, pixelRepresentation != 0, bitsStored));
      setTagNoNull(
          TagD.get(Tag.PixelPaddingRangeLimit),
          DicomMediaUtils.getIntPixelValue(
              header, Tag.PixelPaddingRangeLimit, pixelRepresentation != 0, bitsStored));

      /*
       * * @see <a href=
       * "http://dicom.nema.org/medical/dicom/current/output/chtml/part03/sect_C.7.6.html#sect_C.7.6.1.1.5" >C
       * .7.6.1.1.5 Lossy Image Compression</a>
       */
      setTagNoNull(
          TagD.get(Tag.LossyImageCompression),
          header.getString(
              Tag.LossyImageCompression, header.getString(Tag.LossyImageCompressionRetired)));
      TagD.get(Tag.LossyImageCompressionRatio).readValue(header, this);
      TagD.get(Tag.LossyImageCompressionMethod).readValue(header, this);
      TagD.get(Tag.DerivationDescription).readValue(header, this);

      setTagNoNull(TagW.ImageDescriptor, desc.getEmbeddedOverlay());
    }
  }

  public boolean containTag(int id) {
    for (Iterator<TagW> it = tags.keySet().iterator(); it.hasNext(); ) {
      if (it.next().getId() == id) {
        return true;
      }
    }
    return false;
  }

  @Override
  public URI getUri() {
    return uri;
  }

  @Override
  public FileCache getFileCache() {
    return fileCache;
  }

  @Override
  public boolean buildFile(File output) {
    // When object is in memory, write it
    if (isEditableDicom()) {
      Attributes dcm = getDicomObject();
      if (dcm != null) {
        try (DicomOutputStream out = new DicomOutputStream(output)) {
          out.writeDataset(dcm.createFileMetaInformation(UID.ImplicitVRLittleEndian), dcm);
          return true;
        } catch (IOException e) {
          LOGGER.error("Cannot write dicom file", e);
        }
      }
    }
    return false;
  }

  @Override
  public PlanarImage getImageFragment(MediaElement media) throws Exception {
    if (Objects.requireNonNull(media).getKey() instanceof Integer) {
      return getImageFragment(media, (Integer) media.getKey(), true);
    }
    return null;
  }

  public PlanarImage getImageFragment(MediaElement media, int frame, boolean noEmbeddedOverlay)
      throws Exception {
    if (isReadableDicom() && frame >= 0 && frame < numberOfFrame && hasPixel) {
      FileCache cache = media.getFileCache();
      Optional<File> original = cache.getOriginalFile();
      if (original.isPresent()) {
        LOGGER.debug(
            "Start reading dicom image frame: {} sopUID: {}",
            frame,
            TagD.getTagValue(this, Tag.SOPInstanceUID));
        DicomImageReader reader = new DicomImageReader(Transcoder.dicomImageReaderSpi);
        try (DicomFileInputStream inputStream = new DicomFileInputStream(original.get().toPath())) {
          reader.setInput(inputStream);
          ImageDescriptor desc = reader.getImageDescriptor();
          PlanarImage img = reader.getPlanarImage(frame, null);
          return noEmbeddedOverlay ? ImageRendering.getImageWithoutEmbeddedOverlay(img, desc) : img;
        } finally {
          reader.dispose();
        }
      }
    }
    return null;
  }

  private static Mat getMatBuffer(ExtendSegmentedInputImageStream extParams) throws IOException {
    try (RandomAccessFile raf = new RandomAccessFile(extParams.getFile(), "r")) {

      long cols = Arrays.stream(extParams.getSegmentLengths()).sum();
      Mat buf = new Mat(1, (int) cols, CvType.CV_8UC1);
      long[] pos = extParams.getSegmentPositions();
      int offset = 0;
      for (int i = 0; i < pos.length; i++) {
        int len = (int) extParams.getSegmentLengths()[i];
        byte[] b = new byte[len];
        raf.seek(pos[i]);
        raf.read(b);
        buf.put(0, offset, b);
        offset += len;
      }
      return buf;
    }
  }

  private static Mat getRawData(BulkData bulkData) {
    try (BufferedInputStream input = new BufferedInputStream(bulkData.openStream())) {
      Mat buf = new Mat(1, bulkData.length(), CvType.CV_8UC1);
      byte[] b = new byte[bulkData.length()];
      input.read(b, 0, b.length);
      buf.put(0, 0, b);
      return buf;
    } catch (Exception e) {
      LOGGER.error("Reading Waveform data");
    }
    return new Mat();
  }

  private MediaElement getSingleImage() {
    return getSingleImage(0);
  }

  private MediaElement getSingleImage(int frame) {
    MediaElement[] elements = getMediaElement();
    if (elements != null && elements.length > frame) {
      return elements[frame];
    }
    return null;
  }

  @Override
  public MediaElement getPreview() {
    return getSingleImage();
  }

  @Override
  public boolean delegate(DataExplorerModel explorerModel) {
    return false;
  }

  @Override
  public synchronized MediaElement[] getMediaElement() {
    if (image == null && isReadableDicom()) {
      if (SERIES_VIDEO_MIMETYPE.equals(mimeType)) {
        image = new MediaElement[] {new DicomVideoElement(this, null)};
      } else if (SERIES_ENCAP_DOC_MIMETYPE.equals(mimeType)) {
        image = new MediaElement[] {new DicomEncapDocElement(this, null)};
      } else {
        if (numberOfFrame > 0) {
          image = new MediaElement[numberOfFrame];
          for (int i = 0; i < image.length; i++) {
            image[i] = new DicomImageElement(this, i);
          }
          if (numberOfFrame > 1) {
            // IF enhanced DICOM, instance number can be overridden later
            // IF simple Multiframe instance number is necessary
            for (int i = 0; i < image.length; i++) {
              image[i].setTag(TagD.get(Tag.InstanceNumber), i + 1);
            }
          }
        } else {
          String modality = TagD.getTagValue(this, Tag.Modality, String.class);
          if (modality != null) {
            DicomSpecialElementFactory factory = DCM_ELEMENT_FACTORIES.get(modality);
            if (factory != null) {
              image = new MediaElement[1];
              image[0] = factory.buildDicomSpecialElement(this);
            }
          }
          if (image == null) {
            // Corrupted image => should have one frame
            image = new MediaElement[0];
          }
        }
      }
    }
    return image;
  }

  @Override
  public MediaSeries<MediaElement> getMediaSeries() {
    Series<MediaElement> series = null;
    if (isReadableDicom()) {
      String seriesUID = TagD.getTagValue(this, Tag.SeriesInstanceUID, String.class);
      series = buildSeries(seriesUID);
      writeMetaData(series);
      // no need to apply splitting rules
      // also no model
      MediaElement[] elements = getMediaElement();
      if (elements != null) {
        for (MediaElement media : elements) {
          series.addMedia(media);
        }
      }
    }
    return series;
  }

  @Override
  public int getMediaElementNumber() {
    return numberOfFrame;
  }

  @Override
  public String getMediaFragmentMimeType() {
    return mimeType;
  }

  @Override
  public Map<TagW, Object> getMediaFragmentTags(Object key) {
    if (key instanceof Integer) {
      if ((Integer) key > 0) {
        // Clone the shared tag
        Map<TagW, Object> tagList = new HashMap<>(tags);
        SimpleTagable tagable = new SimpleTagable(tagList);
        if (DicomMediaUtils.writePerFrameFunctionalGroupsSequence(
            tagable, getDicomObject(), (Integer) key)) {
          DicomMediaUtils.computeSlicePositionVector(tagable);
        }
        return tagList;
      }
    }
    return tags;
  }

  @Override
  public void close() {
    dispose();
  }

  @Override
  public Codec getCodec() {
    return BundleTools.getCodec(DicomMediaIO.DICOM_MIMETYPE, DicomCodec.NAME);
  }

  @Override
  public String[] getReaderDescription() {
    return new String[] {
      "DICOM Codec: " + DicomCodec.NAME, // NON-NLS
      "Version: " + Implementation.getVersionName(), // NON-NLS
      "Image decompression: OpenCV imgcodecs", // NON-NLS
      "Version: " + Core.VERSION // NON-NLS
    };
  }

  public Series<MediaElement> buildSeries(String seriesUID) {
    Series<? extends MediaElement> series;
    if (IMAGE_MIMETYPE.equals(mimeType)) {
      series = new DicomSeries(seriesUID);
    } else if (SERIES_VIDEO_MIMETYPE.equals(mimeType)) {
      series = new DicomVideoSeries(seriesUID);
    } else if (SERIES_ENCAP_DOC_MIMETYPE.equals(mimeType)) {
      series = new DicomEncapDocSeries(seriesUID);
    } else {
      series = new DicomSeries(seriesUID);
    }
    return (Series<MediaElement>) series;
  }

  public boolean isSkipLargePrivate() {
    return skipLargePrivate;
  }

  public void setSkipLargePrivate(boolean skipLargePrivate) {
    this.skipLargePrivate = skipLargePrivate;
  }

  @Override
  public Attributes getDicomObject() {
    try {
      DicomMetaData md = readMetaData();
      return md.getDicomObject();
    } catch (Exception e) {
      if (LOGGER.isDebugEnabled()) {
        LOGGER.error("Cannot read DICOM:", e);
      } else {
        LOGGER.error(e.getMessage());
      }
    }
    return null;
  }

  @Override
<<<<<<< HEAD
  public DicomMetaData getDicomMetaData() {
    try {
      return readMetaData();
    } catch (Exception e) {
      if (LOGGER.isDebugEnabled()) {
        LOGGER.error("Cannot read DICOM:", e);
      } else {
        LOGGER.error(e.getMessage());
      }
=======
  public void reset() {
    /*
     * readingHeader: prevent error when reading images from a large multiframe and the header is removed from the
     * cache at the same time.
     *
     * readingImage: prevent closing stream when reading an image or for the RenderedImage which delays the image
     * reading.
     */
    if (!readingHeader && !readingImage) {
      resetInternalState();
>>>>>>> 5986a849
    }
    return null;
  }

  public void dispose() {
    HEADER_CACHE.remove(this);
    reset();
  }

  @Override
  public void reset() {}

  /**
   * Reads the DICOM header meta-data, up to, but not including pixel data.
   *
   * @throws Exception
   */
  private synchronized DicomMetaData readMetaData() throws IOException {
    DicomMetaData header = HEADER_CACHE.get(this);
    if (header != null) {
      return header;
    } else if (dcmMetadata != null) {
      return dcmMetadata;
    }

    Optional<File> file = fileCache.getOriginalFile();
    if (file.isEmpty()) {
      throw new IllegalArgumentException("No file found!");
    }
    Path path = file.get().toPath();

    DicomImageReader reader = new DicomImageReader(Transcoder.dicomImageReaderSpi);
    try (DicomFileInputStream inputStream = new DicomFileInputStream(path)) {
      reader.setInput(inputStream);
      DicomMetaData dicomMetaData = reader.getStreamMetadata();
      Attributes dcm = dicomMetaData.getDicomObject();
      this.numberOfFrame = dcm.getInt(Tag.NumberOfFrames, 0);
      VR.Holder pixeldataVR = new VR.Holder();
      Object pixdata = dcm.getValue(Tag.PixelData, pixeldataVR);
      if (pixdata == null) {
        pixdata = dcm.getValue(Tag.FloatPixelData, pixeldataVR);
      }
      if (pixdata == null) {
        pixdata = dcm.getValue(Tag.DoubleFloatPixelData, pixeldataVR);
      }

      if (pixdata != null) {
        hasPixel = true;
      }

      if (numberOfFrame <= 0 && hasPixel) {
        this.numberOfFrame = 1;
      }
      HEADER_CACHE.put(this, dicomMetaData);
      return dicomMetaData;
    } finally {
      reader.dispose();
    }
  }
}<|MERGE_RESOLUTION|>--- conflicted
+++ resolved
@@ -262,20 +262,7 @@
   private MediaElement[] image = null;
   private String mimeType;
   private boolean hasPixel = false;
-<<<<<<< HEAD
-  /** Used to indicate whether or not to skip large private dicom elements. */
-=======
-  private boolean banded = false;
-  private boolean bigendian = false;
-  private boolean compressedData = false;
-
-  private int bitsStored;
-  private int bitsAllocated;
-  private int highBit;
-  /** Store the transfer syntax locally in case it gets modified to re-write the image */
-  private String tsuid;
   /** Used to indicate whether to skip large private dicom elements. */
->>>>>>> 5986a849
   private boolean skipLargePrivate = true;
 
   private final FileCache fileCache;
@@ -852,7 +839,6 @@
   }
 
   @Override
-<<<<<<< HEAD
   public DicomMetaData getDicomMetaData() {
     try {
       return readMetaData();
@@ -862,18 +848,6 @@
       } else {
         LOGGER.error(e.getMessage());
       }
-=======
-  public void reset() {
-    /*
-     * readingHeader: prevent error when reading images from a large multiframe and the header is removed from the
-     * cache at the same time.
-     *
-     * readingImage: prevent closing stream when reading an image or for the RenderedImage which delays the image
-     * reading.
-     */
-    if (!readingHeader && !readingImage) {
-      resetInternalState();
->>>>>>> 5986a849
     }
     return null;
   }
