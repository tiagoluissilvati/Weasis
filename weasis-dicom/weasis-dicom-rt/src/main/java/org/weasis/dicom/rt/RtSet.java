/*******************************************************************************
 * Copyright (c) 2017 Weasis Team.
 * All rights reserved. This program and the accompanying materials
 * are made available under the terms of the Eclipse Public License v1.0
 * which accompanies this distribution, and is available at
 * http://www.eclipse.org/legal/epl-v10.html
 *
 * Contributors:
 *     Nicolas Roduit - initial API and implementation
 *     Tomas Skripcak  - initial API and implementation
 ******************************************************************************/
package org.weasis.dicom.rt;

import java.awt.Color;
import java.util.ArrayList;
import java.util.Arrays;
import java.util.Collections;
import java.util.Date;
import java.util.HashMap;
import java.util.List;
import java.util.Map;
import java.util.Objects;
import java.util.Random;
import java.util.stream.Collectors;
import java.util.stream.DoubleStream;

import org.apache.commons.math3.analysis.interpolation.LinearInterpolator;
import org.apache.commons.math3.analysis.polynomials.PolynomialSplineFunction;
import org.dcm4che3.data.Attributes;
import org.dcm4che3.data.Sequence;
import org.dcm4che3.data.Tag;
import org.dcm4che3.data.UID;
import org.slf4j.Logger;
import org.slf4j.LoggerFactory;
import org.weasis.core.api.gui.util.MathUtil;
import org.weasis.core.api.media.data.ImageElement;
import org.weasis.core.api.media.data.MediaElement;
import org.weasis.core.api.util.StringUtil;
import org.weasis.dicom.codec.DcmMediaReader;
import org.weasis.dicom.codec.PresentationStateReader;
import org.weasis.dicom.codec.TagD;
import org.weasis.dicom.codec.utils.DicomMediaUtils;

/**
 * RtSet is a collection of linked DICOM-RT entities that form the whole treatment case (Plans, Doses, StructureSets)
 */
public class RtSet {

    private static final Logger LOGGER = LoggerFactory.getLogger(RtSet.class);

    private final Map<RtSpecialElement, Plan> plans = new HashMap<>();
    private final Map<RtSpecialElement, StructureSet> structures = new HashMap<>();
    private final List<Dose> doses = new ArrayList<>();

    private final Map<String, ArrayList<Contour>> contourMap = new HashMap<>();

    private final List<MediaElement> rtElements;

    public RtSet(List<MediaElement> rtElements) {
        this.rtElements = Objects.requireNonNull(rtElements);

        for (MediaElement rt : rtElements) {
            String sopUID = TagD.getTagValue(rt, Tag.SOPClassUID, String.class);
            if (UID.RTStructureSetStorage.equals(sopUID) && rt instanceof RtSpecialElement) {
                initStructures((RtSpecialElement) rt);
            } else if (UID.RTPlanStorage.equals(sopUID) && rt instanceof RtSpecialElement) {
                initPlan((RtSpecialElement) rt);
            } else if (UID.RTDoseStorage.equals(sopUID)) {
                initDose(rt);
            }
        }

        // Plans and doses are loaded
        if (!plans.isEmpty() && !doses.isEmpty()) {
            // Init iso doses for each dose
            for (Dose dose : doses) {
                 Map<RtSpecialElement, Plan> collect = plans.entrySet().stream()
	                        .filter(map -> map.getValue().getSopInstanceUid().equals(dose.getReferencedPlanUid()))
	                        .collect(Collectors.toMap(Map.Entry::getKey, Map.Entry::getValue));

                 if (dose.getIsoDoses().isEmpty()) {
                     dose.setIsoDoses(
                             calculateIsoDoses(collect.entrySet().stream().findFirst().get().getValue(), dose)
                     );
                 }
            }
        }
    }

    private void initStructures(RtSpecialElement rtElement) {

        Attributes dcmItems = rtElement.getMediaReader().getDicomObject();
        if (dcmItems != null) {
            String label = dcmItems.getString(Tag.StructureSetLabel);
            Date datetime = dcmItems.getDate(Tag.StructureSetDateAndTime);
            StructureSet stucts = new StructureSet(label, datetime);

            // Locate the name and number of each ROI
            for (Attributes ssROIseq : dcmItems.getSequence(Tag.StructureSetROISequence)) {
                Structure structure = new Structure();
                structure.setRoiNumber(ssROIseq.getInt(Tag.ROINumber, -1));
                structure.setRoiName(ssROIseq.getString(Tag.ROIName));
                stucts.put(structure.getRoiNumber(), new StructureLayer(structure));
            }

            structures.put(rtElement, stucts);

            // Determine the type of each structure (PTV, organ, external, etc)
            for (Attributes rtROIObsSeq : dcmItems.getSequence(Tag.RTROIObservationsSequence)) {
                StructureLayer layer = stucts.get(rtROIObsSeq.getInt(Tag.ReferencedROINumber, -1));
                if (layer != null) {
                    layer.getStructure().setObservationNumber(rtROIObsSeq.getInt(Tag.ObservationNumber, -1));
                    layer.getStructure().setRtRoiInterpretedType(rtROIObsSeq.getString(Tag.RTROIInterpretedType));
                    layer.getStructure().setRoiObservationLabel(rtROIObsSeq.getString(Tag.ROIObservationLabel));
                }
            }

            // The coordinate data of each ROI is stored within ROIContourSequence
            for (Attributes roiContourSeq : dcmItems.getSequence(Tag.ROIContourSequence)) {
                StructureLayer layer = stucts.get(roiContourSeq.getInt(Tag.ReferencedROINumber, -1));
                if (layer == null) {
                    continue;
                }

                // Get the RGB color triplet for the current ROI if it exists
                String[] valColors = roiContourSeq.getStrings(Tag.ROIDisplayColor);
                int[] rgb;
                if (valColors != null && valColors.length == 3) {
                    rgb = new int[] { Integer.parseInt(valColors[0]), Integer.parseInt(valColors[1]),
                            Integer.parseInt(valColors[2]) };
                } else {
                    Random rand = new Random();
                    rgb = new int[] { rand.nextInt(255), rand.nextInt(255), rand.nextInt(255) };
                }

                Color color = PresentationStateReader.getRGBColor(255, null, rgb);
                layer.getStructure().setColor(color);

                Map<Double, ArrayList<Contour>> planes = new HashMap<>();

                Sequence cseq = roiContourSeq.getSequence(Tag.ContourSequence);
                if (cseq != null) {
                    // Locate the contour sequence for each referenced ROI
                    for (Attributes contour : cseq) {
                        // For each plane, initialize a new plane dictionary
                        Contour plane = new Contour(layer);

                        // Determine all the plane properties
                        plane.setGeometricType(contour.getString(Tag.ContourGeometricType));
                        plane.setContourSlabThickness(
                                DicomMediaUtils.getDoubleFromDicomElement(contour, Tag.ContourSlabThickness, null));
                        plane.setContourOffsetVector(
                                DicomMediaUtils.getDoubleArrayFromDicomElement(contour, Tag.ContourOffsetVector, null));
                        Integer pts =
                                DicomMediaUtils.getIntegerFromDicomElement(contour, Tag.NumberOfContourPoints, -1);
                        plane.setContourPoints(pts);

                        double[] points = contour.getDoubles(Tag.ContourData);
                        if (points != null && points.length % 3 == 0) {
                            plane.setPoints(points);
                            if (pts == -1) {
                                plane.setContourPoints(points.length / 3);
                            }
                        }

                        // Each plane which coincides with a image slice will have a unique ID
                        // take the first one
                        for (Attributes images : contour.getSequence(Tag.ContourImageSequence)) {
                            String sopUID = images.getString(Tag.ReferencedSOPInstanceUID);
                            if (StringUtil.hasText(sopUID)) {
                                ArrayList<Contour> pls = contourMap.computeIfAbsent(sopUID, k -> new ArrayList<>());
                                pls.add(plane);
                            }
                        }

                        // Add each plane to the planes dictionary of the current ROI
                        double z = plane.getCoordinateZ();

                        // If there are no contour on specific z position
                        if (!planes.containsKey(z)) {
                            planes.put(z, new ArrayList<>());
                            planes.get(z).add(plane);
                        }

                    }
                }

                // Calculate the plane thickness for the current ROI
                layer.getStructure().setThickness(calculatePlaneThickness(planes));

                // Add the planes dictionary to the current ROI
                layer.getStructure().setPlanes(planes);
            }

        }
    }

    /**
     * Calculates the structure plane thickness
     *
     * @return structure plane thickness
     */
    private static double calculatePlaneThickness(Map<Double, ArrayList<Contour>> planesMap) {
        // Sort the list of z coordinates
        List<Double> planes = new ArrayList<>();
        for (Double z : planesMap.keySet()) {
            planes.add(z);
        }
        Collections.sort(planes);

        // Set maximum thickness as initial value
        double thickness = 10000;

        // Compare z of each two next to each other planes in order to find the minimal shift in z
        for (int i = 1; i < planes.size(); i++) {
            double newThickness = planes.get(i) - planes.get(i - 1);
            if (newThickness < thickness) {
                thickness = newThickness;
            }
        }

        // When no other then initial thickness was detected, set 0
        if (thickness > 9999) {
            thickness = 0.0;
        }

        return thickness;
    }

    private void initDose(MediaElement rtElement) {
        Attributes dcmItems = ((DcmMediaReader) rtElement.getMediaReader()).getDicomObject();
        if (dcmItems != null) {

            String sopInstanceUID = dcmItems.getString(Tag.SOPInstanceUID);

            Dose rtDose;
            if (!doses.isEmpty()) {
                rtDose = doses.stream()
                        .filter(i -> i.getSopInstanceUid().equals(sopInstanceUID))
                        .findFirst().get();
            }
            else {
                rtDose= new Dose();
                doses.add(rtDose);
            }

            rtDose.setSopInstanceUid(sopInstanceUID);
            rtDose.setComment(dcmItems.getString(Tag.DoseComment));
            rtDose.setDoseUnit(dcmItems.getString(Tag.DoseUnits));
            rtDose.setDoseType(dcmItems.getString(Tag.DoseType));
            rtDose.setDoseSummationType(dcmItems.getString(Tag.DoseSummationType));
            rtDose.setDoseGridScaling(dcmItems.getDouble(Tag.DoseGridScaling, 0.0));
            if (rtDose.getDoseMax() < ((ImageElement) rtElement).getMaxValue(null, false)) {
                rtDose.setDoseMax(((ImageElement) rtElement).getMaxValue(null, false));
            }

            // Referenced Plan
            for (Attributes refRtPlanSeq : dcmItems.getSequence(Tag.ReferencedRTPlanSequence)) {
                rtDose.setReferencedPlanUid(refRtPlanSeq.getString(Tag.ReferencedSOPInstanceUID));
            }

            // Check whether DVH is included
            Sequence dvhSeq = dcmItems.getSequence(Tag.DVHSequence);
            if (dvhSeq != null) {
                
                for (Attributes dvhAttributes : dvhSeq) {

                    // Need to refer to delineated contour
                    Dvh rtDvh = null;
                    Sequence dvhRefRoiSeq = dvhAttributes.getSequence(Tag.DVHReferencedROISequence);
                    if (dvhRefRoiSeq == null) {
                        continue;
                    } else if (dvhRefRoiSeq.size() == 1) {
                        rtDvh = new Dvh();
                        Attributes dvhRefRoiAttributes = dvhRefRoiSeq.get(0);
                        rtDvh.setReferencedRoiNumber(dvhRefRoiAttributes.getInt(Tag.ReferencedROINumber, -1));

                        LOGGER.debug("Found DVH for ROI: " + rtDvh.getReferencedRoiNumber());
                    }

                    if (rtDvh != null) {
                        // Convert Differential DVH to Cumulative
                        if (dvhSeq.get(0).getString(Tag.DVHType).equals("DIFFERENTIAL")) {

                            LOGGER.info("Not supported: converting differential DVH to cumulative");

                            double[] data = dvhAttributes.getDoubles(Tag.DVHData);
                            if (data != null && data.length % 2 == 0) {

                                // X of histogram
                                double[] dose = new double[data.length / 2];

                                // Y of histogram
                                double[] volume = new double[data.length / 2];

                                // Separate the dose and volume values into distinct arrays
                                for (int i = 0; i < data.length; i = i + 2) {
                                    dose[i] = data[i];
                                    volume[i] = data[i + 1];
                                }

                                // Get the min and max dose in cGy
                                int minDose = (int) (dose[0] * 100);
                                int maxDose = (int) DoubleStream.of(dose).sum();

                                // Get volume values
                                double maxVolume = DoubleStream.of(volume).sum();

                                // Determine the dose values that are missing from the original data
                                int[] missingDose = new int[minDose];
                                for (int j = 0; j < minDose; j++) {
                                    missingDose[j] *= maxVolume;
                                }

                                // Cumulative dose - x of histogram
                                // Cumulative volume data - y of histogram
                                double[] cumVolume = new double[dose.length];
                                double[] cumDose = new double[dose.length];
                                for (int k = 0; k < dose.length; k++) {
                                    cumVolume[k] = DoubleStream.of(Arrays.copyOfRange(volume, k, dose.length)).sum();
                                    cumDose[k] = DoubleStream.of(Arrays.copyOfRange(dose, 0, k)).sum() * 100;
                                }

                                // Interpolated dose data for 1 cGy bins (between min and max)
                                int[] interpDose = new int[maxDose + 1 - minDose];
                                int m = 0;
                                for (int l = minDose; l < maxDose + 1; l++) {
                                    interpDose[m] = l;
                                    m++;
                                }

                                // Interpolated volume data
                                double[] interpCumVolume = interpolate(interpDose, cumDose, cumVolume);

                                // Append the interpolated values to the missing dose values
                                double[] cumDvhData = new double[missingDose.length + interpCumVolume.length];
                                for (int n = 0; n < missingDose.length + interpCumVolume.length; n++) {
                                    if (n < missingDose.length) {
                                        cumDvhData[n] = missingDose[n];
                                    } else {
                                        cumDvhData[n] = interpCumVolume[n - missingDose.length];
                                    }
                                }

                                rtDvh.setDvhData(cumDvhData);
                                rtDvh.setDvhNumberOfBins(cumDvhData.length);
                            }
                        }
                        // Cumulative
                        else {
                            // "filler" values are included in DVH data array (every second is DVH value)
                            double[] data = dvhAttributes.getDoubles(Tag.DVHData);
                            if (data != null && data.length % 2 == 0) {
                                double[] newData = new double[data.length / 2];

                                int j = 0;
                                for (int i = 1; i < data.length; i = i + 2) {
                                    newData[j] = data[i];
                                    j++;
                                }

                                rtDvh.setDvhData(newData);
                            }

                            rtDvh.setDvhNumberOfBins(dvhAttributes.getInt(Tag.DVHNumberOfBins, -1));
                        }

                        // Always cumulative - differential was converted
                        rtDvh.setType("CUMULATIVE");
                        rtDvh.setDoseUnit(dvhAttributes.getString(Tag.DoseUnits));
                        rtDvh.setDoseType(dvhAttributes.getString(Tag.DoseType));
                        rtDvh.setDvhDoseScaling(dvhAttributes.getDouble(Tag.DVHDoseScaling, 1.0));
                        rtDvh.setDvhVolumeUnit(dvhAttributes.getString(Tag.DVHVolumeUnits));
                        // -1.0 means that it needs to be calculated later
                        rtDvh.setDvhMinimumDose(dvhAttributes.getDouble(Tag.DVHMinimumDose, -1.0));
                        rtDvh.setDvhMaximumDose(dvhAttributes.getDouble(Tag.DVHMaximumDose, -1.0));
                        rtDvh.setDvhMeanDose(dvhAttributes.getDouble(Tag.DVHMeanDose, -1.0));

                        rtDose.put(rtDvh.getReferencedRoiNumber(), rtDvh);
                    }
                }
            }

            // Add dose image
            rtDose.getImages().add(rtElement);
        }
    }

    private void initPlan(RtSpecialElement rtElement) {

        Attributes dcmItems = rtElement.getMediaReader().getDicomObject();
        if (dcmItems != null) {
            Plan plan = new Plan();
            plan.setSopInstanceUid(dcmItems.getString(Tag.SOPInstanceUID));
            plan.setLabel(dcmItems.getString(Tag.RTPlanLabel));
            plan.setName(dcmItems.getString(Tag.RTPlanName));
            plan.setDescription(dcmItems.getString(Tag.RTPlanDescription));
            plan.setDate(dcmItems.getDate(Tag.RTPlanDateAndTime));
            plan.setGeometry(dcmItems.getString(Tag.RTPlanGeometry));

            plan.setRxDose(0.0);

            // When DoseReferenceSequence is defined - get prescribed dose from there (in cGy unit)
            for (Attributes doseRef : dcmItems.getSequence(Tag.DoseReferenceSequence)) {

                String doseRefStructType = doseRef.getString(Tag.DoseReferenceStructureType);

                // POINT (dose reference point specified as ROI)
                if ("POINT".equals(doseRefStructType)) {
                    // NOOP
                    LOGGER.info("Not supported: dose reference point specified as ROI");
                }

                // VOLUME structure is associated with dose (dose reference volume specified as ROI)
                else if ("VOLUME".equals(doseRefStructType)) {
                    Double targetPrescDose =
                            DicomMediaUtils.getDoubleFromDicomElement(doseRef, Tag.TargetPrescriptionDose, null);

                    if (targetPrescDose != null) {
                        plan.setRxDose(targetPrescDose * 100);
                    }
                }

                // COORDINATES (point specified by Dose Reference Point Coordinates (300A,0018))
                else if ("COORDINATES".equals(doseRefStructType)) {
                    // NOOP
                    LOGGER.info("Not supported: dose reference point specified by coordinates");
                }

                // SITE structure is associated with dose (dose reference clinical site)
                else if ("SITE".equals(doseRefStructType)) {

                    // Add user defined dose description to plan name
                    String doseRefDesc = doseRef.getString(Tag.DoseReferenceDescription);
                    if (StringUtil.hasText(doseRefDesc)) {
                        plan.setName(plan.getName() + " - " + doseRefDesc);
                    }

                    Double targetPrescDose =
                            DicomMediaUtils.getDoubleFromDicomElement(doseRef, Tag.TargetPrescriptionDose, null);
                    if (targetPrescDose != null) {
                        double rxDose = targetPrescDose * 100;
                        if (rxDose > plan.getRxDose()) {
                            plan.setRxDose(rxDose);
                        }
                    }
                }
            }

            // When fractionation group sequence is defined get prescribed dose from there (in cGy unit)
            if (MathUtil.isEqualToZero(plan.getRxDose())) {
                for (Attributes fractionGroup : dcmItems.getSequence(Tag.FractionGroupSequence)) {
                    Integer fx =
                            DicomMediaUtils.getIntegerFromDicomElement(fractionGroup, Tag.NumberOfFractionsPlanned, null);
                    if (fx != null) {
                        for (Attributes beam : fractionGroup.getSequence(Tag.ReferencedBeamSequence)) {

                            if (beam.contains(Tag.BeamDose) && beam.containsValue(Tag.BeamDose)) {
                                Double rxDose = plan.getRxDose();
                                Double beamDose = DicomMediaUtils.getDoubleFromDicomElement(beam, Tag.BeamDose, null);
                                if (beamDose != null && rxDose != null) {
                                    plan.setRxDose(rxDose + (beamDose * fx * 100));
                                }
                            }
                        }
                    }

                    // Only first one
                    break;
                }
            }

            // To int
            // plan.setRxDose(plan.getRxDose().floatToIntBits());

            plans.put(rtElement, plan);
        }
    }

    public StructureSet getStructureSet(RtSpecialElement rt) {
        return structures.get(rt);
    }

    public Map<RtSpecialElement, StructureSet> getStructures() {
        return structures;
    }

    public RtSpecialElement getFirstStructure() {
        if (structures.isEmpty()) {
            return null;
        }
        return structures.keySet().iterator().next();
    }

    public Map<String, ArrayList<Contour>> getContourMap() {
        return contourMap;
    }

    public List<MediaElement> getRtElements() {
        return rtElements;
    }

    private static double[] interpolate(int[] interpolatedX, double[] xCoordinates, double[] yCoordinates) {
        double[] interpolatedY = new double[interpolatedX.length];

        LinearInterpolator li = new LinearInterpolator();
        PolynomialSplineFunction psf = li.interpolate(xCoordinates, yCoordinates);

        for (int i = 0; i <= interpolatedX.length; ++i) {
            interpolatedY[0] = psf.value(interpolatedX[i]);
        }

        return interpolatedY;
    }

    /**
     * Calculate ISO dose levels
     *
     * @return list of ISO doses for specified plan dose
     */
    private static List<IsoDose> calculateIsoDoses(Plan plan, Dose dose) {

        int doseMaxLevel = (int) ((dose.getDoseMax() * dose.getDoseGridScaling() * 100000) * (100 / plan.getRxDose()));

        // Max and standard levels 102, 100, 98, 95, 90, 80, 70, 50, 30
        List<IsoDose> isoDoses = new ArrayList<>();
        isoDoses.add(new IsoDose(
                doseMaxLevel,
                PresentationStateReader.getRGBColor(255, null, new int[] { 120, 0, 0 }),
                "Max",
                plan.getRxDose())
        );
        isoDoses.add(new IsoDose(
                102,
                PresentationStateReader.getRGBColor(255, null, new int[] { 170, 0, 0 }),
                "",
                plan.getRxDose())
        );
        isoDoses.add(new IsoDose(
                100,
                PresentationStateReader.getRGBColor(255, null, new int[] { 238, 69, 0 }),
                "",
                plan.getRxDose())
        );
        isoDoses.add(new IsoDose(
                98,
                PresentationStateReader.getRGBColor(255, null, new int[] { 255, 165, 0 }),
                "",
                plan.getRxDose())
        );
        isoDoses.add(new IsoDose(
                95,
                PresentationStateReader.getRGBColor(255, null, new int[] { 255, 255, 0 }),
                "",
                plan.getRxDose())
        );
        isoDoses.add(new IsoDose(
                90,
                PresentationStateReader.getRGBColor(255, null, new int[] { 0, 255, 0 }),
                "",
                plan.getRxDose())
        );
        isoDoses.add(new IsoDose(
                80,
                PresentationStateReader.getRGBColor(255, null, new int[] { 0, 139, 0 }),
                "",
                plan.getRxDose())
        );
        isoDoses.add(new IsoDose(
                70,
                PresentationStateReader.getRGBColor(255, null, new int[] { 0, 255, 255 }),
                "",
                plan.getRxDose())
        );
        isoDoses.add(new IsoDose(
                50,
                PresentationStateReader.getRGBColor(255, null, new int[] { 0, 0, 255 }),
                "",
                plan.getRxDose())
        );
        isoDoses.add(new IsoDose(
                30,
                PresentationStateReader.getRGBColor(255, null, new int[] { 0, 0, 128 }),
                "",
                plan.getRxDose())
        );

        return isoDoses;
    }
<<<<<<< HEAD

=======
>>>>>>> c9bbac19
}<|MERGE_RESOLUTION|>--- conflicted
+++ resolved
@@ -587,8 +587,5 @@
 
         return isoDoses;
     }
-<<<<<<< HEAD
-
-=======
->>>>>>> c9bbac19
+
 }