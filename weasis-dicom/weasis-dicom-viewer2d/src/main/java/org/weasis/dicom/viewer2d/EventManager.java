/*******************************************************************************
 * Copyright (c) 2010 Nicolas Roduit.
 * All rights reserved. This program and the accompanying materials
 * are made available under the terms of the Eclipse Public License v1.0
 * which accompanies this distribution, and is available at
 * http://www.eclipse.org/legal/epl-v10.html
 * 
 * Contributors:
 *     Nicolas Roduit - initial API and implementation
 ******************************************************************************/
package org.weasis.dicom.viewer2d;

import java.awt.Point;
import java.awt.event.ActionEvent;
import java.awt.event.ActionListener;
import java.awt.event.KeyEvent;
import java.awt.event.MouseWheelEvent;
import java.io.IOException;
import java.util.ArrayList;
import java.util.Collection;
import java.util.List;
import java.util.Map.Entry;

import javax.swing.BoundedRangeModel;
import javax.swing.DefaultComboBoxModel;

import org.osgi.framework.BundleContext;
import org.osgi.framework.FrameworkUtil;
import org.osgi.service.prefs.BackingStoreException;
import org.osgi.service.prefs.Preferences;
import org.slf4j.Logger;
import org.slf4j.LoggerFactory;
import org.weasis.core.api.command.Option;
import org.weasis.core.api.command.Options;
import org.weasis.core.api.gui.Insertable.Type;
import org.weasis.core.api.gui.InsertableUtil;
import org.weasis.core.api.gui.util.ActionState;
import org.weasis.core.api.gui.util.ActionW;
import org.weasis.core.api.gui.util.BasicActionState;
import org.weasis.core.api.gui.util.ComboItemListener;
import org.weasis.core.api.gui.util.Filter;
import org.weasis.core.api.gui.util.GuiExecutor;
import org.weasis.core.api.gui.util.JMVUtils;
import org.weasis.core.api.gui.util.SliderChangeListener;
import org.weasis.core.api.gui.util.SliderCineListener;
import org.weasis.core.api.gui.util.SliderCineListener.TIME;
import org.weasis.core.api.gui.util.ToggleButtonListener;
import org.weasis.core.api.image.FilterOp;
import org.weasis.core.api.image.FlipOp;
import org.weasis.core.api.image.GridBagLayoutModel;
import org.weasis.core.api.image.ImageOpNode;
import org.weasis.core.api.image.LutShape;
import org.weasis.core.api.image.OpManager;
import org.weasis.core.api.image.PseudoColorOp;
import org.weasis.core.api.image.RotationOp;
import org.weasis.core.api.image.WindowOp;
import org.weasis.core.api.image.util.KernelData;
import org.weasis.core.api.image.util.Unit;
import org.weasis.core.api.media.data.MediaSeries;
import org.weasis.core.api.media.data.MediaSeries.MEDIA_POSITION;
import org.weasis.core.api.media.data.Series;
import org.weasis.core.api.media.data.TagW;
import org.weasis.core.api.service.AuditLog;
import org.weasis.core.api.service.BundlePreferences;
import org.weasis.core.api.service.WProperties;
import org.weasis.core.ui.docking.DockableTool;
import org.weasis.core.ui.editor.SeriesViewerEvent;
import org.weasis.core.ui.editor.SeriesViewerEvent.EVENT;
import org.weasis.core.ui.editor.image.CrosshairListener;
import org.weasis.core.ui.editor.image.DefaultView2d;
import org.weasis.core.ui.editor.image.ImageViewerEventManager;
import org.weasis.core.ui.editor.image.ImageViewerPlugin;
import org.weasis.core.ui.editor.image.MeasureToolBar;
import org.weasis.core.ui.editor.image.MouseActions;
import org.weasis.core.ui.editor.image.PannerListener;
import org.weasis.core.ui.editor.image.SynchCineEvent;
import org.weasis.core.ui.editor.image.SynchData;
import org.weasis.core.ui.editor.image.SynchData.Mode;
import org.weasis.core.ui.editor.image.SynchEvent;
import org.weasis.core.ui.editor.image.SynchView;
import org.weasis.core.ui.editor.image.ViewerToolBar;
import org.weasis.core.ui.graphic.AngleToolGraphic;
import org.weasis.core.ui.graphic.Graphic;
import org.weasis.core.ui.graphic.LineGraphic;
import org.weasis.core.ui.graphic.model.AbstractLayer;
import org.weasis.core.ui.graphic.model.GraphicsListener;
import org.weasis.core.ui.pref.ViewSetting;
import org.weasis.dicom.codec.DicomImageElement;
import org.weasis.dicom.codec.PresentationStateReader;
import org.weasis.dicom.codec.SortSeriesStack;
import org.weasis.dicom.codec.display.LutManager;
import org.weasis.dicom.codec.display.PresetWindowLevel;
import org.weasis.dicom.codec.geometry.ImageOrientation;
import org.weasis.dicom.viewer2d.mpr.MPRContainer;
import org.weasis.dicom.viewer2d.mpr.MprView;

/**
 * The event processing center for this application. This class responses for loading data sets, processing the events
 * from the utility menu that includes changing the operation scope, the layout, window/level, rotation angle, zoom
 * factor, starting/stoping the cining-loop and etc.
 * 
 */

public class EventManager extends ImageViewerEventManager<DicomImageElement> implements ActionListener {
    private static final Logger LOGGER = LoggerFactory.getLogger(EventManager.class);

    public static final String[] functions = {
        "zoom", "wl", "move", "scroll", "layout", "mouseLeftAction", "synch", "reset" }; //$NON-NLS-1$ //$NON-NLS-2$ //$NON-NLS-3$ //$NON-NLS-4$ //$NON-NLS-5$ //$NON-NLS-6$ //$NON-NLS-7$ //$NON-NLS-8$

    private static ActionW[] keyEventActions = { ActionW.ZOOM, ActionW.SCROLL_SERIES, ActionW.ROTATION,
        ActionW.WINLEVEL, ActionW.PAN, ActionW.MEASURE, ActionW.CONTEXTMENU, ActionW.NO_ACTION };

    /** The single instance of this singleton class. */

    private static EventManager instance;

    private final SliderCineListener moveTroughSliceAction;
    private final SliderChangeListener windowAction;
    private final SliderChangeListener levelAction;
    private final SliderChangeListener rotateAction;
    private final SliderChangeListener zoomAction;
    private final SliderChangeListener lensZoomAction;

    private final ToggleButtonListener flipAction;
    private final ToggleButtonListener inverseLutAction;
    private final ToggleButtonListener inverseStackAction;
    private final ToggleButtonListener showLensAction;
    // private final ToggleButtonListener imageOverlayAction;
    private final ToggleButtonListener drawOnceAction;
    private final ToggleButtonListener defaultPresetAction;

    private final ComboItemListener presetAction;
    private final ComboItemListener lutShapeAction;
    private final ComboItemListener lutAction;
    private final ComboItemListener filterAction;
    private final ComboItemListener sortStackAction;
    private final ComboItemListener layoutAction;
    private final ComboItemListener synchAction;
    private final ComboItemListener measureAction;
    private final ComboItemListener spUnitAction;

    private final ToggleButtonListener koToggleAction;
    private final ToggleButtonListener koFilterAction;
    private final ComboItemListener koSelectionAction;

    private final PannerListener panAction;
    private final CrosshairListener crosshairAction;

    /**
     * Return the single instance of this class. This method guarantees the singleton property of this class.
     */
    public static synchronized EventManager getInstance() {
        if (instance == null) {
            instance = new EventManager();
        }
        return instance;
    }

    /**
     * The default private constructor to guarantee the singleton property of this class.
     */

    private EventManager() {
        iniAction(moveTroughSliceAction = getMoveTroughSliceAction(20, TIME.second, 0.1));
        iniAction(windowAction = newWindowAction());
        iniAction(levelAction = newLevelAction());
        iniAction(rotateAction = newRotateAction());
        iniAction(zoomAction = newZoomAction());

        iniAction(flipAction = newFlipAction());
        iniAction(inverseLutAction = newInverseLutAction());
        iniAction(inverseStackAction = newInverseStackAction());
        iniAction(showLensAction = newLensAction());
        iniAction(lensZoomAction = newLensZoomAction());
        // iniAction(imageOverlayAction = newImageOverlayAction());
        iniAction(drawOnceAction = newDrawOnlyOnceAction());
        iniAction(defaultPresetAction = newDefaulPresetAction());

        iniAction(presetAction = newPresetAction());
        iniAction(lutShapeAction = newLutShapeAction());
        iniAction(lutAction = newLutAction());
        iniAction(filterAction = newFilterAction());
        iniAction(sortStackAction = newSortStackAction());
        iniAction(layoutAction =
            newLayoutAction(View2dContainer.LAYOUT_LIST.toArray(new GridBagLayoutModel[View2dContainer.LAYOUT_LIST
                .size()])));
        iniAction(synchAction =
            newSynchAction(View2dContainer.SYNCH_LIST.toArray(new SynchView[View2dContainer.SYNCH_LIST.size()])));
        synchAction.setSelectedItemWithoutTriggerAction(SynchView.DEFAULT_STACK);
        iniAction(measureAction =
            newMeasurementAction(MeasureToolBar.graphicList.toArray(new Graphic[MeasureToolBar.graphicList.size()])));
        iniAction(spUnitAction = newSpatialUnit(Unit.values()));
        iniAction(panAction = newPanAction());
        iniAction(crosshairAction = newCrosshairAction());
        iniAction(new BasicActionState(ActionW.RESET));

        iniAction(koToggleAction = newKOToggleAction());
        iniAction(koFilterAction = newKOFilterAction());
        iniAction(koSelectionAction = newKOSelectionAction());

        final BundleContext context = FrameworkUtil.getBundle(this.getClass()).getBundleContext();
        Preferences prefs = BundlePreferences.getDefaultPreferences(context);
        zoomSetting.applyPreferences(prefs);
        mouseActions.applyPreferences(prefs);

        if (prefs != null) {
            Preferences prefNode = prefs.node("mouse.sensivity"); //$NON-NLS-1$
            windowAction.setMouseSensivity(prefNode.getDouble(windowAction.getActionW().cmd(), 1.25));
            levelAction.setMouseSensivity(prefNode.getDouble(levelAction.getActionW().cmd(), 1.25));
            moveTroughSliceAction.setMouseSensivity(prefNode.getDouble(moveTroughSliceAction.getActionW().cmd(), 0.1));
            rotateAction.setMouseSensivity(prefNode.getDouble(rotateAction.getActionW().cmd(), 0.25));
            zoomAction.setMouseSensivity(prefNode.getDouble(zoomAction.getActionW().cmd(), 0.1));

            /*
             * Get first the local value if exist, otherwise try to get the default server configuration and finally if
             * no value take the default value in parameter.
             */
            prefNode = prefs.node("other"); //$NON-NLS-1$
            WProperties.setProperty(options, WindowOp.P_APPLY_WL_COLOR, prefNode, Boolean.TRUE.toString());
        }

        initializeParameters();
    }

    private void iniAction(ActionState action) {
        actions.put(action.getActionW(), action);
    }

    private void initializeParameters() {
        enableActions(false);
    }

    private ComboItemListener newFilterAction() {
        return new ComboItemListener(ActionW.FILTER, KernelData.ALL_FILTERS) {

            @Override
            public void itemStateChanged(Object object) {
                if (object instanceof KernelData) {
                    firePropertyChange(ActionW.SYNCH.cmd(), null, new SynchEvent(getSelectedViewPane(), action.cmd(),
                        object));
                }

            }
        };
    }

    @Override
    protected SliderCineListener getMoveTroughSliceAction(int speed, TIME time, double mouseSensivity) {
        return new SliderCineListener(ActionW.SCROLL_SERIES, 1, 2, 1, speed, time, mouseSensivity) {

            protected CineThread currentCine;

            @Override
            public void stateChanged(BoundedRangeModel model) {

                DefaultView2d<DicomImageElement> view2d = null;
                Series<DicomImageElement> series = null;
                SynchCineEvent mediaEvent = null;
                DicomImageElement image = null;
                boolean isDefaultPresetSelected = defaultPresetAction.isSelected();

                if (selectedView2dContainer != null) {
                    view2d = selectedView2dContainer.getSelectedImagePane();
                }

                if (view2d != null && view2d.getSeries() instanceof Series) {
                    series = (Series<DicomImageElement>) view2d.getSeries();
                    if (series != null) {
                        // Model contains display value, value-1 is the index value of a sequence
                        int index = model.getValue() - 1;
                        image =
                            series.getMedia(index,
                                (Filter<DicomImageElement>) view2d.getActionValue(ActionW.FILTERED_SERIES.cmd()),
                                view2d.getCurrentSortComparator());
                        mediaEvent = new SynchCineEvent(view2d, image, index);
                        // Ensure to load image before calling the default preset (requires pixel min and max)
                        if (image != null && !image.isImageAvailable()) {
                            image.getImage();
                        }
                    }
                }

                GridBagLayoutModel layout = (GridBagLayoutModel) layoutAction.getSelectedItem();
                ActionState synch = getAction(ActionW.SYNCH);

                if (image != null && View2dFactory.getViewTypeNumber(layout, DefaultView2d.class) > 1
                    && synch instanceof ComboItemListener) {

                    SynchView synchview = (SynchView) ((ComboItemListener) synch).getSelectedItem();
                    if (synchview.getSynchData().isActionEnable(ActionW.SCROLL_SERIES.cmd())) {
                        double[] val = (double[]) image.getTagValue(TagW.SlicePosition);
                        if (val != null) {
                            mediaEvent.setLocation(val[0] + val[1] + val[2]);
                        }
                    } else {
                        if (selectedView2dContainer != null) {
                            final ArrayList<DefaultView2d<DicomImageElement>> panes =
                                selectedView2dContainer.getImagePanels();
                            for (DefaultView2d<DicomImageElement> p : panes) {
                                Boolean cutlines = (Boolean) p.getActionValue(ActionW.SYNCH_CROSSLINE.cmd());
                                if (cutlines != null && cutlines) {
                                    double[] val = (double[]) image.getTagValue(TagW.SlicePosition);
                                    if (val != null) {
                                        mediaEvent.setLocation(val[0] + val[1] + val[2]);
                                    } else {
                                        return; // Do not throw event
                                    }
                                    break;
                                }
                            }
                        }
                    }
                }

                if (view2d != null && image != view2d.getImage()) {
                    PresetWindowLevel oldPreset = (PresetWindowLevel) presetAction.getSelectedItem();
                    PresetWindowLevel newPreset = null;
                    boolean pixelPadding =
                        JMVUtils.getNULLtoTrue(view2d.getDisplayOpManager().getParamValue(WindowOp.OP_NAME,
                            ActionW.IMAGE_PIX_PADDING.cmd()));
                    List<PresetWindowLevel> newPresetList = image.getPresetList(pixelPadding);
                    // Assume the image cannot display when win =1 and level = 0
                    if (oldPreset != null || (windowAction.getValue() <= 1 && levelAction.getValue() == 0)) {
                        if (isDefaultPresetSelected) {
                            newPreset = image.getDefaultPreset(pixelPadding);
                        } else {
                            for (PresetWindowLevel preset : newPresetList) {
                                if (preset.getName().equals(oldPreset.getName())) {
                                    newPreset = preset;
                                    break;
                                }
                            }
                            // set default preset when the old preset is not available any more
                            if (newPreset == null) {
                                newPreset = image.getDefaultPreset(pixelPadding);
                                isDefaultPresetSelected = true;
                            }
                        }
                    }

                    Float windowValue = newPreset == null ? windowAction.getValue() : newPreset.getWindow();
                    Float levelValue = newPreset == null ? levelAction.getValue() : newPreset.getLevel();
                    LutShape lutShapeItem =
                        newPreset == null ? (LutShape) lutShapeAction.getSelectedItem() : newPreset.getLutShape();

                    Float levelMin =
                        (Float) view2d.getDisplayOpManager().getParamValue(WindowOp.OP_NAME, ActionW.LEVEL_MIN.cmd());
                    Float levelMax =
                        (Float) view2d.getDisplayOpManager().getParamValue(WindowOp.OP_NAME, ActionW.LEVEL_MAX.cmd());

                    if (levelMin == null || levelMax == null) {
                        levelMin = Math.min(levelValue - windowValue / 2.0f, image.getMinValue(pixelPadding));
                        levelMax = Math.max(levelValue + windowValue / 2.0f, image.getMaxValue(pixelPadding));
                    } else {
                        levelMin = Math.min(levelMin, image.getMinValue(pixelPadding));
                        levelMax = Math.max(levelMax, image.getMaxValue(pixelPadding));
                    }

                    // FIX : setting actionInView here without firing a propertyChange avoid another call to
                    // imageLayer.updateImageOperation(WindowOp.name.....
                    // TODO pass to mediaEvent with PR and KO

                    ImageOpNode node = view2d.getDisplayOpManager().getNode(WindowOp.OP_NAME);
                    if (node != null) {
                        node.setParam(ActionW.PRESET.cmd(), newPreset);
                        node.setParam(ActionW.DEFAULT_PRESET.cmd(), isDefaultPresetSelected);
                        node.setParam(ActionW.WINDOW.cmd(), windowValue);
                        node.setParam(ActionW.LEVEL.cmd(), levelValue);
                        node.setParam(ActionW.LEVEL_MIN.cmd(), levelMin);
                        node.setParam(ActionW.LEVEL_MAX.cmd(), levelMax);
                        node.setParam(ActionW.LUT_SHAPE.cmd(), lutShapeItem);
                    }
                    updateWindowLevelComponentsListener(image, view2d);
                }

                firePropertyChange(ActionW.SYNCH.cmd(), null, mediaEvent);
                if (image != null) {
                    fireSeriesViewerListeners(new SeriesViewerEvent(selectedView2dContainer, series, image,
                        EVENT.SELECT));
                }

            }

            @Override
            public void setSpeed(int speed) {
                super.setSpeed(speed);
                if (currentCine != null) {
                    currentCine.iniSpeed();
                }
            }

            /** Create a thread to cine the images. */

            class CineThread extends Thread {

                private volatile int iteration;
                private volatile int waitTimeMillis;
                private volatile int currentCineRate;
                private volatile long start;
                private volatile boolean cining = true;

                @Override
                public void run() {
                    iniSpeed();
                    while (cining) {
                        long startFrameTime = System.currentTimeMillis();
                        // Set the value to SliderCineListener, must be in EDT for refreshing UI correctly
                        GuiExecutor.instance().invokeAndWait(new Runnable() {

                            @Override
                            public void run() {
                                if (cining) {
                                    int frameIndex = getValue() + 1;
                                    setValue(frameIndex > getMax() ? 0 : frameIndex);
                                }
                            }
                        });
                        // Time to set the new frame index
                        long elapsedFrame = System.currentTimeMillis() - startFrameTime;
                        /*
                         * If this time is smaller than the time to wait according to the cine speed (fps), then wait
                         * the time left, otherwise continue (that means the cine speed cannot be reached)
                         */
                        if (elapsedFrame < waitTimeMillis) {
                            try {
                                Thread.sleep(waitTimeMillis - elapsedFrame);
                            } catch (Exception e) {
                            }
                        }

                        iteration++;
                        // Check the speed every 3 images
                        if (iteration > 2) {
                            // Get the speed rate (fps) on the last 3 images
                            currentCineRate = (int) (iteration * 1000 / (System.currentTimeMillis() - start));
                            // reinitialize the parameters for computing speed next time
                            iteration = 0;
                            waitTimeMillis = 1000 / getSpeed();
                            start = System.currentTimeMillis();
                        }
                    }
                }

                public void iniSpeed() {
                    iteration = 0;
                    currentCineRate = getSpeed();
                    waitTimeMillis = 1000 / currentCineRate;
                    start = System.currentTimeMillis();
                }

                public int getCurrentCineRate() {
                    return currentCineRate;
                }
            }

            /** Start the cining. */

            @Override
            public synchronized void start() {
                if (currentCine != null) {
                    stop();
                }
                if (getMax() - getMin() > 0) {
                    currentCine = new CineThread();
                    currentCine.start();
                }
            }

            /** Stop the cining. */

            @Override
            public synchronized void stop() {
                CineThread moribund = currentCine;
                currentCine = null;
                if (moribund != null) {
                    moribund.cining = false;
                    moribund.interrupt();
                }
            }

            @Override
            public void mouseWheelMoved(MouseWheelEvent e) {
                if (isActionEnabled()) {
                    setValue(getValue() + e.getWheelRotation());
                }
            }

            @Override
            public int getCurrentCineRate() {
                if (currentCine != null) {
                    return currentCine.getCurrentCineRate();
                }
                return 0;
            }

            @Override
            public boolean isCining() {
                return currentCine != null;
            }

        };
    }

    @Override
    protected SliderChangeListener newWindowAction() {

        return new SliderChangeListener(ActionW.WINDOW, WINDOW_SMALLEST, WINDOW_LARGEST, WINDOW_DEFAULT, true, 1.25) {

            @Override
            public void stateChanged(BoundedRangeModel model) {
                updatePreset(getActionW().cmd(), model.getValue());
            }
        };
    }

    @Override
    protected SliderChangeListener newLevelAction() {
        return new SliderChangeListener(ActionW.LEVEL, LEVEL_SMALLEST, LEVEL_LARGEST, LEVEL_DEFAULT, true, 1.25) {

            @Override
            public void stateChanged(BoundedRangeModel model) {
                updatePreset(getActionW().cmd(), model.getValue());
            }
        };
    }

    protected void updatePreset(String cmd, Object object) {
        String command = cmd;
        boolean isDefaultPresetSelected = false;
        if (ActionW.PRESET.cmd().equals(command) && object instanceof PresetWindowLevel) {
            PresetWindowLevel preset = (PresetWindowLevel) object;
            windowAction.setValueWithoutTriggerAction(preset.getWindow().intValue());
            levelAction.setValueWithoutTriggerAction(preset.getLevel().intValue());
            lutShapeAction.setSelectedItemWithoutTriggerAction(preset.getLutShape());

            PresetWindowLevel defaultPreset = (PresetWindowLevel) presetAction.getFirstItem();
            isDefaultPresetSelected = defaultPreset == null ? false : preset.equals(defaultPreset);
        } else {
            presetAction.setSelectedItemWithoutTriggerAction(object instanceof PresetWindowLevel ? object : null);
        }
        defaultPresetAction.setSelectedWithoutTriggerAction(isDefaultPresetSelected);
        SynchEvent evt =
            new SynchEvent(getSelectedViewPane(), ActionW.DEFAULT_PRESET.cmd(), defaultPresetAction.isSelected());
        evt.put(command, object);
        firePropertyChange(ActionW.SYNCH.cmd(), null, evt);
    };

    private ComboItemListener newPresetAction() {
        return new ComboItemListener(ActionW.PRESET, null) {

            @Override
            public void itemStateChanged(Object object) {
                updatePreset(getActionW().cmd(), object);
            }
        };
    }

    private ComboItemListener newLutShapeAction() {
        return new ComboItemListener(ActionW.LUT_SHAPE, LutShape.DEFAULT_FACTORY_FUNCTIONS.toArray()) {

            @Override
            public void itemStateChanged(Object object) {
                updatePreset(action.cmd(), object);
            }
        };
    }

    private ToggleButtonListener newDefaulPresetAction() {
        return new ToggleButtonListener(ActionW.DEFAULT_PRESET, true) {
            @Override
            public void actionPerformed(boolean selected) {
                firePropertyChange(ActionW.SYNCH.cmd(), null, new SynchEvent(getSelectedViewPane(), action.cmd(),
                    selected));
            }
        };
    }

    private ToggleButtonListener newKOToggleAction() {
        return new ToggleButtonListener(ActionW.KO_TOOGLE_STATE, false) {
            @Override
            public void actionPerformed(boolean selected) {

                if (KOManager.setKeyObjectReference(selected, getSelectedViewPane())) {
                    firePropertyChange(ActionW.SYNCH.cmd(), null, new SynchEvent(getSelectedViewPane(), action.cmd(),
                        selected));
                } else {
                    setSelectedWithoutTriggerAction(!selected); // canceled
                }
            }
        };
    }

    private ComboItemListener newKOSelectionAction() {
        return new ComboItemListener(ActionW.KO_SELECTION, new String[] { ActionState.NONE }) {
            @Override
            public void itemStateChanged(Object object) {
                firePropertyChange(ActionW.SYNCH.cmd(), null, new SynchEvent(getSelectedViewPane(), action.cmd(),
                    object));
            }
        };
    }

    private ToggleButtonListener newKOFilterAction() {
        return new ToggleButtonListener(ActionW.KO_FILTER, false) {
            @Override
            public void actionPerformed(boolean selected) {
                firePropertyChange(ActionW.SYNCH.cmd(), null, new SynchEvent(getSelectedViewPane(), action.cmd(),
                    selected));
            }
        };
    }

    private ComboItemListener newLutAction() {
        return new ComboItemListener(ActionW.LUT, LutManager.getLutCollection()) {

            @Override
            public void itemStateChanged(Object object) {
                firePropertyChange(ActionW.SYNCH.cmd(), null, new SynchEvent(getSelectedViewPane(), action.cmd(),
                    object));
            }
        };
    }

    private ComboItemListener newSortStackAction() {
        return new ComboItemListener(ActionW.SORTSTACK, SortSeriesStack.getValues()) {

            @Override
            public void itemStateChanged(Object object) {
                firePropertyChange(ActionW.SYNCH.cmd(), null, new SynchEvent(getSelectedViewPane(), action.cmd(),
                    object));
            }
        };
    }

    @Override
    public ActionW getActionFromCommand(String command) {
        ActionW action = super.getActionFromCommand(command);

        if (action == null && command != null) {
            for (ActionW a : keyEventActions) {
                if (a.cmd().equals(command)) {
                    return a;
                }
            }
        }

        return action;
    }

    @Override
    public ActionW getActionFromkeyEvent(int keyEvent, int modifier) {
        // TODO this method should be renamed getLeftMouseActionFromkeyEvent

        ActionW action = super.getActionFromkeyEvent(keyEvent, modifier);

        if (action == null && keyEvent != 0) {
            for (ActionW a : keyEventActions) {
                if (a.getKeyCode() == keyEvent && a.getModifier() == modifier) {
                    return a;
                }
            }

            // TODO - following key action handling do not return nothing and execute code instead
            // should be called from within an outer method like keyPressed(KeyEvent e)

            if (keyEvent == ActionW.CINESTART.getKeyCode() && ActionW.CINESTART.getModifier() == modifier
                && moveTroughSliceAction.isActionEnabled()) {
                if (moveTroughSliceAction.isCining()) {
                    moveTroughSliceAction.stop();
                } else {
                    moveTroughSliceAction.start();
                }
            } else if (modifier == 0) {
                // No modifier, otherwise it will conflict with other shortcuts like ctrl+a and ctrl+d
                if (keyEvent == KeyEvent.VK_D && measureAction.isActionEnabled()) {
                    for (Object obj : measureAction.getAllItem()) {
                        if (obj instanceof LineGraphic) {
                            setMeasurement(obj);
                            break;
                        }
                    }
                } else if (keyEvent == KeyEvent.VK_A && measureAction.isActionEnabled()) {
                    for (Object obj : measureAction.getAllItem()) {
                        if (obj instanceof AngleToolGraphic) {
                            setMeasurement(obj);
                            break;
                        }
                    }
<<<<<<< HEAD
                } else if (keyEvent == ActionW.KO_TOOGLE_STATE.getKeyCode()) {
=======
                } else if (keyEvent == ActionW.KO_STATE.getKeyCode() && koToggleAction.isActionEnabled()) {
>>>>>>> ce094487
                    koToggleAction.setSelected(!koToggleAction.isSelected());
                } else if (presetAction.isActionEnabled()) {
                    DefaultComboBoxModel model = presetAction.getModel();
                    for (int i = 0; i < model.getSize(); i++) {
                        PresetWindowLevel val = (PresetWindowLevel) model.getElementAt(i);
                        if (val.getKeyCode() == keyEvent) {
                            presetAction.setSelectedItem(val);
                            break;
                        }
                    }
                }
            }
        }

        ActionState a1 = getAction(action);
        if (a1 == null || a1.isActionEnabled()) {
            return action;
        }
        return null;
    }

    private void setMeasurement(Object obj) {
        ImageViewerPlugin<DicomImageElement> view = getSelectedView2dContainer();
        if (view != null) {
            final ViewerToolBar toolBar = view.getViewerToolBar();
            if (toolBar != null) {
                String cmd = ActionW.MEASURE.cmd();
                if (!toolBar.isCommandActive(cmd)) {
                    mouseActions.setAction(MouseActions.LEFT, cmd);
                    if (view != null) {
                        view.setMouseActions(mouseActions);
                    }
                    toolBar.changeButtonState(MouseActions.LEFT, cmd);
                }
            }
        }
        measureAction.setSelectedItem(obj);
    }

    @Override
    public void setSelectedView2dContainer(ImageViewerPlugin<DicomImageElement> selectedView2dContainer) {
        if (this.selectedView2dContainer != null) {
            this.selectedView2dContainer.setMouseActions(null);
            this.selectedView2dContainer.setDrawActions(null);
            moveTroughSliceAction.stop();

        }
        ImageViewerPlugin<DicomImageElement> oldContainer = this.selectedView2dContainer;
        this.selectedView2dContainer = selectedView2dContainer;

        if (selectedView2dContainer != null) {
            if (oldContainer != null) {
                if (!oldContainer.getClass().equals(selectedView2dContainer.getClass())) {
                    synchAction.setDataListWithoutTriggerAction(selectedView2dContainer.getSynchList().toArray());
                    layoutAction.setDataListWithoutTriggerAction(selectedView2dContainer.getLayoutList().toArray());
                }
                DefaultView2d<DicomImageElement> pane = oldContainer.getSelectedImagePane();
                if (pane != null) {
                    pane.setFocused(false);
                }
            }
            synchAction.setSelectedItemWithoutTriggerAction(selectedView2dContainer.getSynchView());
            layoutAction.setSelectedItemWithoutTriggerAction(selectedView2dContainer.getOriginalLayoutModel());
            updateComponentsListener(selectedView2dContainer.getSelectedImagePane());
            selectedView2dContainer.setMouseActions(mouseActions);
            Graphic graphic = null;
            ActionState action = getAction(ActionW.DRAW_MEASURE);
            if (action instanceof ComboItemListener) {
                graphic = (Graphic) ((ComboItemListener) action).getSelectedItem();
            }
            selectedView2dContainer.setDrawActions(graphic);
            DefaultView2d<DicomImageElement> pane = selectedView2dContainer.getSelectedImagePane();
            if (pane != null) {
                pane.setFocused(true);
                fireSeriesViewerListeners(new SeriesViewerEvent(selectedView2dContainer, pane.getSeries(), null,
                    EVENT.SELECT_VIEW));
            }
        }
    }

    /** process the action events. */

    @Override
    public void actionPerformed(ActionEvent evt) {
        cinePlay(evt.getActionCommand());
    }

    private void cinePlay(String command) {
        if (command != null) {
            if (command.equals(ActionW.CINESTART.cmd())) {
                moveTroughSliceAction.start();
            } else if (command.equals(ActionW.CINESTOP.cmd())) {
                moveTroughSliceAction.stop();
            }
        }
    }

    @Override
    public void resetDisplay() {
        reset(ResetTools.All);
    }

    public void reset(ResetTools action) {
        AuditLog.LOGGER.info("reset action:{}", action.name()); //$NON-NLS-1$
        if (ResetTools.All.equals(action)) {
            firePropertyChange(ActionW.SYNCH.cmd(), null, new SynchEvent(getSelectedViewPane(), ActionW.RESET.cmd(),
                true));
        } else if (ResetTools.Zoom.equals(action)) {
            // Pass the value 0.0 (convention: default value according the zoom type) directly to the property change,
            // otherwise the value is adjusted by the BoundedRangeModel
            firePropertyChange(ActionW.SYNCH.cmd(), null,
                new SynchEvent(getSelectedViewPane(), ActionW.ZOOM.cmd(), 0.0));

        } else if (ResetTools.Rotation.equals(action)) {
            rotateAction.setValue(0);
        } else if (ResetTools.WindowLevel.equals(action)) {
            presetAction.setSelectedItem(presetAction.getFirstItem());
        } else if (ResetTools.Pan.equals(action)) {
            if (selectedView2dContainer != null) {
                DefaultView2d viewPane = selectedView2dContainer.getSelectedImagePane();
                if (viewPane != null) {
                    viewPane.resetPan();
                }
            }
        }
    }

    @Override
    public synchronized boolean updateComponentsListener(DefaultView2d<DicomImageElement> view2d) {
        if (view2d == null) {
            return false;
        }

        // TODO docking
        // Content selectedContent = UIManager.toolWindowManager.getContentManager().getSelectedContent();
        // if (selectedContent == null || selectedContent.getComponent() != selectedView2dContainer) {
        // return false;
        // }

        if (selectedView2dContainer == null || view2d != selectedView2dContainer.getSelectedImagePane()) {
            return false;
        }

        clearAllPropertyChangeListeners();

        if (view2d.getSourceImage() == null) {
            enableActions(false);
            if (view2d.getSeries() != null) {
                // Let scrolling if only one image is corrupted in the series
                moveTroughSliceAction.enableAction(true);
            }
            return false;
        }

        if (!enabledAction) {
            enableActions(true);
        }

        OpManager dispOp = view2d.getDisplayOpManager();

        updateWindowLevelComponentsListener(view2d.getImage(), view2d);

        lutAction.setSelectedItemWithoutTriggerAction(dispOp.getParamValue(PseudoColorOp.OP_NAME, PseudoColorOp.P_LUT));
        inverseLutAction.setSelectedWithoutTriggerAction((Boolean) dispOp.getParamValue(PseudoColorOp.OP_NAME,
            PseudoColorOp.P_LUT_INVERSE));
        filterAction
            .setSelectedItemWithoutTriggerAction(dispOp.getParamValue(FilterOp.OP_NAME, FilterOp.P_KERNEL_DATA));
        rotateAction.setValueWithoutTriggerAction((Integer) dispOp.getParamValue(RotationOp.OP_NAME,
            RotationOp.P_ROTATE));
        flipAction.setSelectedWithoutTriggerAction((Boolean) dispOp.getParamValue(FlipOp.OP_NAME, FlipOp.P_FLIP));

        zoomAction.setValueWithoutTriggerAction(viewScaleToSliderValue(Math.abs((Double) view2d
            .getActionValue(ActionW.ZOOM.cmd()))));
        spUnitAction.setSelectedItemWithoutTriggerAction(view2d.getActionValue(ActionW.SPATIAL_UNIT.cmd()));

        showLensAction.setSelectedWithoutTriggerAction((Boolean) view2d.getActionValue(ActionW.LENS.cmd()));
        Double lensZoom = (Double) view2d.getLensActionValue(ActionW.ZOOM.cmd());
        if (lensZoom != null) {
            lensZoomAction.setValueWithoutTriggerAction(viewScaleToSliderValue(Math.abs(lensZoom)));
        }

        MediaSeries<DicomImageElement> series = view2d.getSeries();
        moveTroughSliceAction.setMinMaxValueWithoutTriggerAction(1,
            series.size((Filter<DicomImageElement>) view2d.getActionValue(ActionW.FILTERED_SERIES.cmd())),
            view2d.getFrameIndex() + 1);
        Integer speed = (Integer) series.getTagValue(TagW.CineRate);
        if (speed != null) {
            moveTroughSliceAction.setSpeed(speed);
        }

        sortStackAction.setSelectedItemWithoutTriggerAction(view2d.getActionValue(ActionW.SORTSTACK.cmd()));
        inverseStackAction.setSelectedWithoutTriggerAction((Boolean) view2d.getActionValue(ActionW.INVERSESTACK.cmd()));

        koToggleAction.setSelectedWithoutTriggerAction((Boolean) view2d.getActionValue(ActionW.KO_TOOGLE_STATE.cmd()));
        koFilterAction.setSelectedWithoutTriggerAction((Boolean) view2d.getActionValue(ActionW.KO_FILTER.cmd()));

        koSelectionAction.setDataListWithoutTriggerAction(KOManager.getKOElementListWithNone(view2d).toArray());
        koSelectionAction.setSelectedItemWithoutTriggerAction(view2d.getActionValue(ActionW.KO_SELECTION.cmd()));

        // register all actions for the selected view and for the other views register according to synchview.
        updateAllListeners(selectedView2dContainer, (SynchView) synchAction.getSelectedItem());

        List<DockableTool> tools = selectedView2dContainer.getToolPanel();
        synchronized (tools) {
            for (DockableTool p : tools) {
                if (p instanceof GraphicsListener) {
                    view2d.getLayerModel().addGraphicSelectionListener((GraphicsListener) p);
                }
            }
        }
        return true;
    }

    private void updateWindowLevelComponentsListener(DicomImageElement image, DefaultView2d<DicomImageElement> view2d) {

        ImageOpNode node = view2d.getDisplayOpManager().getNode(WindowOp.OP_NAME);
        if (node != null) {
            PresetWindowLevel preset = (PresetWindowLevel) node.getParam(ActionW.PRESET.cmd());
            boolean defaultPreset = JMVUtils.getNULLtoTrue(node.getParam(ActionW.DEFAULT_PRESET.cmd()));
            Float windowValue = (Float) node.getParam(ActionW.WINDOW.cmd());
            Float levelValue = (Float) node.getParam(ActionW.LEVEL.cmd());
            LutShape lutShapeItem = (LutShape) node.getParam(ActionW.LUT_SHAPE.cmd());
            boolean pixelPadding = JMVUtils.getNULLtoTrue(node.getParam(ActionW.IMAGE_PIX_PADDING.cmd()));
            boolean pr = view2d.getActionValue(ActionW.PR_STATE.cmd()) != null;

            defaultPresetAction.setSelectedWithoutTriggerAction(defaultPreset);

            int window;
            int minLevel;
            int maxLevel;
            if (windowValue == null) {
                windowValue = (float) windowAction.getValue();
            }
            if (levelValue == null) {
                levelValue = (float) levelAction.getValue();
            }
            Float levelMin = (Float) node.getParam(ActionW.LEVEL_MIN.cmd());
            Float levelMax = (Float) node.getParam(ActionW.LEVEL_MAX.cmd());
            if (levelMin == null || levelMax == null) {
                minLevel = (int) Math.min(levelValue - windowValue / 2.0f, image.getMinValue(pixelPadding));
                maxLevel = (int) Math.max(levelValue + windowValue / 2.0f, image.getMaxValue(pixelPadding));
            } else {
                minLevel = (int) Math.min(levelMin, image.getMinValue(pixelPadding));
                maxLevel = (int) Math.max(levelMax, image.getMaxValue(pixelPadding));
            }
            window = (int) Math.max(windowValue, maxLevel - minLevel);

            windowAction.setMinMaxValueWithoutTriggerAction(1, window, windowValue.intValue());
            levelAction.setMinMaxValueWithoutTriggerAction(minLevel, maxLevel, levelValue.intValue());

            List<PresetWindowLevel> presetList = image.getPresetList(pixelPadding);
            if (pr) {
                List<PresetWindowLevel> prPresets =
                    (List<PresetWindowLevel>) view2d.getActionValue(PresentationStateReader.PR_PRESETS);
                if (prPresets != null) {
                    presetList = prPresets;
                }
            }
            presetAction.setDataListWithoutTriggerAction(presetList == null ? null : presetList.toArray());
            presetAction.setSelectedItemWithoutTriggerAction(preset);

            Collection<LutShape> lutShapeList = image.getLutShapeCollection(pixelPadding);
            if (pr && lutShapeList != null && lutShapeItem != null && !lutShapeList.contains(lutShapeItem)) {
                // Make a copy of the image list
                ArrayList<LutShape> newList = new ArrayList<LutShape>(lutShapeList.size() + 1);
                newList.add(lutShapeItem);
                newList.addAll(lutShapeList);
                lutShapeList = newList;
            }
            lutShapeAction.setDataListWithoutTriggerAction(lutShapeList.toArray());
            lutShapeAction.setSelectedItemWithoutTriggerAction(lutShapeItem);
        }
    }

    @Override
    protected boolean isCompatible(MediaSeries<DicomImageElement> series1, MediaSeries<DicomImageElement> series2) {
        // Have the two series the same image plane orientation
        return ImageOrientation.hasSameOrientation(series1, series2);
    }

    @Override
    public void updateAllListeners(ImageViewerPlugin<DicomImageElement> viewerPlugin, SynchView synchView) {
        clearAllPropertyChangeListeners();

        if (viewerPlugin != null) {
            DefaultView2d<DicomImageElement> viewPane = viewerPlugin.getSelectedImagePane();
            // if (viewPane == null || viewPane.getSeries() == null) {
            if (viewPane == null) {
                return;
            }
            SynchData synch = synchView.getSynchData();
            MediaSeries<DicomImageElement> series = viewPane.getSeries();
            if (series != null) {
                SynchData oldSynch = (SynchData) viewPane.getActionValue(ActionW.SYNCH_LINK.cmd());
                if (oldSynch == null || !oldSynch.getMode().equals(synch.getMode())) {
                    oldSynch = synch;
                }
                viewPane.setActionsInView(ActionW.SYNCH_LINK.cmd(), null);
                addPropertyChangeListener(ActionW.SYNCH.cmd(), viewPane);
                if (viewPane instanceof MipView) {
                    // Handle special case with MIP view, do not let scroll the series
                    moveTroughSliceAction.enableAction(false);
                    synchView = SynchView.NONE;
                    synch = synchView.getSynchData();
                } else {
                    moveTroughSliceAction.enableAction(true);
                }
                final ArrayList<DefaultView2d<DicomImageElement>> panes = viewerPlugin.getImagePanels();
                panes.remove(viewPane);
                viewPane.setActionsInView(ActionW.SYNCH_CROSSLINE.cmd(), false);

                if (SynchView.NONE.equals(synchView)) {
                    for (int i = 0; i < panes.size(); i++) {
                        DefaultView2d<DicomImageElement> pane = panes.get(i);
                        AbstractLayer layer = pane.getLayerModel().getLayer(AbstractLayer.CROSSLINES);
                        if (layer != null) {
                            layer.deleteAllGraphic();
                        }
                        MediaSeries<DicomImageElement> s = pane.getSeries();
                        String fruid = (String) series.getTagValue(TagW.FrameOfReferenceUID);
                        boolean specialView = pane instanceof MipView;
                        if (s != null && fruid != null && !specialView) {
                            if (fruid.equals(s.getTagValue(TagW.FrameOfReferenceUID))) {
                                if (!ImageOrientation.hasSameOrientation(series, s)) {
                                    pane.setActionsInView(ActionW.SYNCH_CROSSLINE.cmd(), true);
                                    propertySupport.addPropertyChangeListener(ActionW.SCROLL_SERIES.cmd(), pane);
                                }
                                // Force to draw crosslines without changing the slice position
                                moveTroughSliceAction.stateChanged(moveTroughSliceAction.getModel());
                            }
                        }
                        oldSynch = (SynchData) pane.getActionValue(ActionW.SYNCH_LINK.cmd());
                        if (oldSynch == null || !oldSynch.getMode().equals(synch.getMode())) {
                            oldSynch = synch;
                        }
                        pane.setActionsInView(ActionW.SYNCH_LINK.cmd(), oldSynch);
                        pane.updateSynchState();
                    }
                } else {
                    // TODO if Pan is activated than rotation is required
                    if (Mode.Stack.equals(synch.getMode())) {
                        String fruid = (String) series.getTagValue(TagW.FrameOfReferenceUID);
                        DicomImageElement img = series.getMedia(MEDIA_POSITION.MIDDLE, null, null);
                        double[] val = img == null ? null : (double[]) img.getTagValue(TagW.SlicePosition);

                        for (int i = 0; i < panes.size(); i++) {
                            DefaultView2d<DicomImageElement> pane = panes.get(i);
                            AbstractLayer layer = pane.getLayerModel().getLayer(AbstractLayer.CROSSLINES);
                            if (layer != null) {
                                layer.deleteAllGraphic();
                            }
                            MediaSeries<DicomImageElement> s = pane.getSeries();
                            boolean specialView = pane instanceof MipView;
                            if (s != null && fruid != null && val != null && !specialView) {
                                boolean synchByDefault = fruid.equals(s.getTagValue(TagW.FrameOfReferenceUID));
                                oldSynch = (SynchData) pane.getActionValue(ActionW.SYNCH_LINK.cmd());
                                if (synchByDefault) {
                                    if (ImageOrientation.hasSameOrientation(series, s)) {
                                        pane.setActionsInView(ActionW.SYNCH_CROSSLINE.cmd(), false);
                                        // Only fully synch if no PR is applied (because can change pixel size)
                                        if (pane.getActionValue(ActionW.PR_STATE.cmd()) == null
                                            && hasSameSize(series, s)) {
                                            // If the image has the same reference and the same spatial calibration, all
                                            // the actions are synchronized
                                            if (oldSynch == null || !oldSynch.getMode().equals(synch.getMode())) {
                                                oldSynch = synch.clone();
                                            }
                                        } else {
                                            if (oldSynch == null || !oldSynch.getMode().equals(synch.getMode())) {
                                                oldSynch = synch.clone();
                                                for (Entry<String, Boolean> a : synch.getActions().entrySet()) {
                                                    a.setValue(false);
                                                }
                                                synch.getActions().put(ActionW.SCROLL_SERIES.cmd(), true);
                                            }
                                        }
                                    } else {
                                        pane.setActionsInView(ActionW.SYNCH_CROSSLINE.cmd(), true);
                                        if (pane instanceof MprView) {
                                            if (oldSynch == null || !oldSynch.getMode().equals(synch.getMode())) {
                                                oldSynch = synch.clone();
                                            }
                                        } else {
                                            if (oldSynch == null || !oldSynch.getMode().equals(synch.getMode())) {
                                                oldSynch = synch.clone();
                                                for (Entry<String, Boolean> a : synch.getActions().entrySet()) {
                                                    a.setValue(false);
                                                }
                                                synch.getActions().put(ActionW.SCROLL_SERIES.cmd(), true);
                                            }
                                        }
                                    }
                                    addPropertyChangeListener(ActionW.SYNCH.cmd(), pane);
                                }
                                pane.setActionsInView(ActionW.SYNCH_LINK.cmd(), oldSynch);
                                pane.updateSynchState();
                            }
                        }
                        // Force to draw crosslines without changing the slice position
                        moveTroughSliceAction.stateChanged(moveTroughSliceAction.getModel());

                    } else if (Mode.Tile.equals(synch.getMode())) {
                        for (int i = 0; i < panes.size(); i++) {
                            DefaultView2d<DicomImageElement> pane = panes.get(i);
                            oldSynch = (SynchData) pane.getActionValue(ActionW.SYNCH_LINK.cmd());
                            if (oldSynch == null || !oldSynch.getMode().equals(synch.getMode())) {
                                oldSynch = synch.clone();
                            }
                            pane.setActionsInView(ActionW.SYNCH_LINK.cmd(), oldSynch);
                            pane.setActionsInView(ActionW.SYNCH_CROSSLINE.cmd(), false);
                            addPropertyChangeListener(ActionW.SYNCH.cmd(), pane);
                            pane.updateSynchState();
                        }
                    }
                }
            }

            viewPane.updateSynchState();
        }
    }

    public static boolean hasSameSize(MediaSeries<DicomImageElement> series1, MediaSeries<DicomImageElement> series2) {
        // Test if the two series has the same orientation
        if (series1 != null && series2 != null) {
            DicomImageElement image1 = series1.getMedia(MEDIA_POSITION.MIDDLE, null, null);
            DicomImageElement image2 = series2.getMedia(MEDIA_POSITION.MIDDLE, null, null);
            if (image1 != null && image2 != null) {
                return image1.hasSameSize(image2);
            }
        }
        return false;
    }

    public void savePreferences(BundleContext bundleContext) {
        Preferences prefs = BundlePreferences.getDefaultPreferences(bundleContext);
        // Remove prefs used in Weasis 1.1.0 RC2, has moved to core.ui
        try {
            if (prefs.nodeExists(ViewSetting.PREFERENCE_NODE)) {
                Preferences oldPref = prefs.node(ViewSetting.PREFERENCE_NODE);
                oldPref.removeNode();
            }
        } catch (BackingStoreException e) {
            // Do nothing
        }
        zoomSetting.savePreferences(prefs);
        // Mouse buttons preferences
        mouseActions.savePreferences(prefs);
        if (prefs != null) {
            // Mouse sensitivity
            Preferences prefNode = prefs.node("mouse.sensivity"); //$NON-NLS-1$
            BundlePreferences.putDoublePreferences(prefNode, windowAction.getActionW().cmd(),
                windowAction.getMouseSensivity());
            BundlePreferences.putDoublePreferences(prefNode, levelAction.getActionW().cmd(),
                levelAction.getMouseSensivity());
            BundlePreferences.putDoublePreferences(prefNode, moveTroughSliceAction.getActionW().cmd(),
                moveTroughSliceAction.getMouseSensivity());
            BundlePreferences.putDoublePreferences(prefNode, rotateAction.getActionW().cmd(),
                rotateAction.getMouseSensivity());
            BundlePreferences.putDoublePreferences(prefNode, zoomAction.getActionW().cmd(),
                zoomAction.getMouseSensivity());

            prefNode = prefs.node("other"); //$NON-NLS-1$
            BundlePreferences.putBooleanPreferences(prefNode, WindowOp.P_APPLY_WL_COLOR,
                options.getBooleanProperty(WindowOp.P_APPLY_WL_COLOR, true));

            Preferences containerNode = prefs.node(View2dContainer.class.getSimpleName().toLowerCase());
            InsertableUtil.savePreferences(View2dContainer.TOOLBARS, containerNode, Type.TOOLBAR);
            InsertableUtil.savePreferences(View2dContainer.TOOLS, containerNode, Type.TOOL);

            InsertableUtil.savePreferences(MPRContainer.TOOLBARS,
                prefs.node(MPRContainer.class.getSimpleName().toLowerCase()), Type.TOOLBAR);
        }
    }

    public void zoom(String[] argv) throws IOException {
        final String[] usage =
            {
                "Change the zoom value of the selected image (0.0 is the best fit value in the window", //$NON-NLS-1$
                "Usage: dcmview2d:zoom [set | increase | decrease] [VALUE]", //$NON-NLS-1$
                "  -s --set [decimal value]  set a new value from 0.0 to 12.0 (zoom magnitude, 0.0 => default, -200.0 => best fit, -100.0 => real size)", //$NON-NLS-1$
                "  -i --increase [integer value]  increase of some amount", //$NON-NLS-1$
                "  -d --decrease [integer value]  decrease of some amount", //$NON-NLS-1$
                "  -? --help       show help" }; //$NON-NLS-1$ 
        final Option opt = Options.compile(usage).parse(argv);
        final List<String> args = opt.args();

        if (opt.isSet("help") || args.isEmpty()) { //$NON-NLS-1$
            opt.usage();
            return;
        }

        GuiExecutor.instance().execute(new Runnable() {

            @Override
            public void run() {
                try {
                    if (opt.isSet("increase")) { //$NON-NLS-1$
                        int val = Integer.parseInt(args.get(0));
                        zoomAction.setValue(zoomAction.getValue() + val);
                    } else if (opt.isSet("decrease")) { //$NON-NLS-1$
                        int val = Integer.parseInt(args.get(0));
                        zoomAction.setValue(zoomAction.getValue() - val);
                    } else if (opt.isSet("set")) { //$NON-NLS-1$
                        double val = Double.parseDouble(args.get(0));
                        if (val <= 0.0) {
                            firePropertyChange(ActionW.SYNCH.cmd(), null, new SynchEvent(getSelectedViewPane(),
                                ActionW.ZOOM.cmd(), val));
                        } else {
                            zoomAction.setValue(viewScaleToSliderValue(val));
                        }
                    }
                } catch (Exception e) {
                    e.printStackTrace();
                }
            }
        });
    }

    public void wl(String[] argv) throws IOException {
        final String[] usage =
            {
                "Change the window/level values of the selected image", //$NON-NLS-1$
                "Usage: dcmview2d:wl -- [window integer value] [level integer value] (it is mandatory to have '--' for negative values)", //$NON-NLS-1$
                "  -? --help       show help" }; //$NON-NLS-1$ 
        final Option opt = Options.compile(usage).parse(argv);
        final List<String> args = opt.args();

        if (opt.isSet("help") || args.size() != 2) { //$NON-NLS-1$
            opt.usage();
            return;
        }

        GuiExecutor.instance().execute(new Runnable() {

            @Override
            public void run() {
                try {
                    int win = windowAction.getValue() + Integer.parseInt(args.get(0));
                    int level = levelAction.getValue() + Integer.parseInt(args.get(1));
                    windowAction.setValue(win);
                    levelAction.setValue(level);

                } catch (Exception e) {
                    e.printStackTrace();
                }
            }
        });
    }

    public void move(String[] argv) throws IOException {
        final String[] usage =
            {
                "Change the pan value of the selected image", //$NON-NLS-1$
                "Usage: dcmview2d:move -- [x integer value] [y integer value] (it is mandatory to have '--' for negative values)", //$NON-NLS-1$
                "  -? --help       show help" }; //$NON-NLS-1$ 
        final Option opt = Options.compile(usage).parse(argv);
        final List<String> args = opt.args();

        if (opt.isSet("help") || args.size() != 2) { //$NON-NLS-1$
            opt.usage();
            return;
        }

        GuiExecutor.instance().execute(new Runnable() {

            @Override
            public void run() {
                try {
                    int valx = Integer.parseInt(args.get(0));
                    int valy = Integer.parseInt(args.get(1));
                    panAction.setPoint(new Point(valx, valy));

                } catch (Exception e) {
                    e.printStackTrace();
                }
            }
        });
    }

    public void scroll(String[] argv) throws IOException {
        final String[] usage = { "Scroll into the images of the selected series", //$NON-NLS-1$
            "Usage: dcmview2d:scroll [set | increase | decrease] [VALUE]", //$NON-NLS-1$
            "  -s --set [integer value]  set a new value from 0 to series size less one", //$NON-NLS-1$
            "  -i --increase [integer value]  increase of some amount", //$NON-NLS-1$
            "  -d --decrease [integer value]  decrease of some amount", //$NON-NLS-1$
            "  -? --help       show help" }; //$NON-NLS-1$ 
        final Option opt = Options.compile(usage).parse(argv);
        final List<String> args = opt.args();

        if (opt.isSet("help") || args.isEmpty()) { //$NON-NLS-1$
            opt.usage();
            return;
        }

        GuiExecutor.instance().execute(new Runnable() {

            @Override
            public void run() {
                try {
                    if (opt.isSet("increase")) { //$NON-NLS-1$
                        int val = Integer.parseInt(args.get(0));
                        moveTroughSliceAction.setValue(moveTroughSliceAction.getValue() + val);
                    } else if (opt.isSet("decrease")) { //$NON-NLS-1$
                        int val = Integer.parseInt(args.get(0));
                        moveTroughSliceAction.setValue(moveTroughSliceAction.getValue() - val);
                    } else if (opt.isSet("set")) { //$NON-NLS-1$
                        int val = Integer.parseInt(args.get(0));
                        moveTroughSliceAction.setValue(val);
                    }
                } catch (Exception e) {
                    e.printStackTrace();
                }
            }
        });
    }

    public void layout(String[] argv) throws IOException {
        final String[] usage = { "Select a split-screen layout", //$NON-NLS-1$
            "Usage: dcmview2d:layout [number | id] [VALUE]", //$NON-NLS-1$
            "  -n --number [integer value]  select the best matching number of views", //$NON-NLS-1$
            "  -i --id  select the layout from its identifier", //$NON-NLS-1$
            "  -? --help       show help" }; //$NON-NLS-1$ 
        final Option opt = Options.compile(usage).parse(argv);
        final List<String> args = opt.args();

        if (opt.isSet("help") || args.isEmpty()) { //$NON-NLS-1$
            opt.usage();
            return;
        }
        GuiExecutor.instance().execute(new Runnable() {

            @Override
            public void run() {
                try {
                    if (opt.isSet("number")) { //$NON-NLS-1$
                        if (selectedView2dContainer != null) {
                            GridBagLayoutModel val =
                                selectedView2dContainer.getBestDefaultViewLayout(Integer.parseInt(args.get(0)));
                            layoutAction.setSelectedItem(val);
                        }
                    } else if (opt.isSet("id")) { //$NON-NLS-1$
                        if (selectedView2dContainer != null) {
                            GridBagLayoutModel val = selectedView2dContainer.getViewLayout(args.get(0));
                            if (val != null) {
                                layoutAction.setSelectedItem(val);
                            }
                        }
                    }
                } catch (Exception e) {
                    e.printStackTrace();
                }
            }
        });
    }

    public void mouseLeftAction(String[] argv) throws IOException {
        final String[] usage = { "Change the mouse left action", //$NON-NLS-1$
            "Usage: dcmview2d:mouseLeftAction [action String value]", //$NON-NLS-1$
            "  -? --help       show help" }; //$NON-NLS-1$ 
        final Option opt = Options.compile(usage).parse(argv);
        final List<String> args = opt.args();

        if (opt.isSet("help") || args.size() != 1) { //$NON-NLS-1$
            opt.usage();
            return;
        }

        GuiExecutor.instance().execute(new Runnable() {

            @Override
            public void run() {
                String command = args.get(0);
                if (command != null) {
                    try {
                        if (command.startsWith("session")) { //$NON-NLS-1$
                            AuditLog.LOGGER.info("source:telnet {}", command); //$NON-NLS-1$
                        } else {
                            AuditLog.LOGGER.info("source:telnet mouse:{} action:{}", MouseActions.LEFT, command); //$NON-NLS-1$

                            if (!command.equals(mouseActions.getAction(MouseActions.LEFT))) {

                                ImageViewerPlugin<DicomImageElement> view = getSelectedView2dContainer();
                                if (view != null) {
                                    final ViewerToolBar toolBar = view.getViewerToolBar();
                                    if (toolBar != null) {
                                        // Test if mouse action exist and if not NO_ACTION is set
                                        ActionW action = toolBar.getAction(ViewerToolBar.actionsButtons, command);
                                        if (action == null) {
                                            command = ActionW.NO_ACTION.cmd();
                                        }
                                        toolBar.changeButtonState(MouseActions.LEFT, command);
                                    }
                                    view.setMouseActions(mouseActions);
                                }
                                mouseActions.setAction(MouseActions.LEFT, command);
                            }
                        }
                    } catch (Exception e) {
                        e.printStackTrace();
                    }
                }
            }
        });
    }

    public void synch(String[] argv) throws IOException {
        StringBuilder buffer = new StringBuilder("{"); //$NON-NLS-1$
        for (SynchView synch : View2dContainer.SYNCH_LIST) {
            buffer.append(synch.getCommand());
            buffer.append(" "); //$NON-NLS-1$
        }
        buffer.append("}"); //$NON-NLS-1$

        final String[] usage = { "Set a synchronization mode " + buffer.toString(), //$NON-NLS-1$
            "Usage: dcmview2d:synch [VALUE]", //$NON-NLS-1$
            "  -? --help       show help" }; //$NON-NLS-1$ 
        final Option opt = Options.compile(usage).parse(argv);
        final List<String> args = opt.args();

        if (opt.isSet("help") || args.isEmpty()) { //$NON-NLS-1$
            opt.usage();
            return;
        }
        GuiExecutor.instance().execute(new Runnable() {

            @Override
            public void run() {
                String command = args.get(0);
                if (command != null) {
                    ImageViewerPlugin<DicomImageElement> view = getSelectedView2dContainer();
                    if (view != null) {
                        try {
                            for (SynchView synch : view.getSynchList()) {
                                if (synch.getCommand().equals(command)) {
                                    synchAction.setSelectedItem(synch);
                                    return;
                                }
                            }
                            throw new IllegalArgumentException("Synch command '" + command + "' not found!"); //$NON-NLS-1$ //$NON-NLS-2$
                        } catch (Exception e) {
                            e.printStackTrace();
                        }
                    }
                }
            }
        });
    }

    public void reset(String[] argv) throws IOException {
        final String[] usage = { "Reset a tool or all the tools", //$NON-NLS-1$
            "Usage: dcmview2d:reset [action String value | all]", //$NON-NLS-1$
            "  -? --help       show help" }; //$NON-NLS-1$ 
        final Option opt = Options.compile(usage).parse(argv);
        final List<String> args = opt.args();

        if (opt.isSet("help") || args.size() != 1) { //$NON-NLS-1$
            opt.usage();
            return;
        }

        GuiExecutor.instance().execute(new Runnable() {

            @Override
            public void run() {
                String command = args.get(0);
                if (command != null) {
                    try {
                        if (ActionW.WINLEVEL.cmd().equals(command)) {
                            reset(ResetTools.WindowLevel);
                        } else if (ActionW.ZOOM.cmd().equals(command)) {
                            reset(ResetTools.Zoom);
                        } else if (ActionW.PAN.cmd().equals(command)) {
                            reset(ResetTools.Pan);
                        } else if (ActionW.ROTATION.cmd().equals(command)) {
                            reset(ResetTools.Rotation);
                        } else {
                            reset(ResetTools.All);
                        }
                    } catch (Exception e) {
                        e.printStackTrace();
                    }
                }
            }
        });
    }

}<|MERGE_RESOLUTION|>--- conflicted
+++ resolved
@@ -686,11 +686,7 @@
                             break;
                         }
                     }
-<<<<<<< HEAD
-                } else if (keyEvent == ActionW.KO_TOOGLE_STATE.getKeyCode()) {
-=======
-                } else if (keyEvent == ActionW.KO_STATE.getKeyCode() && koToggleAction.isActionEnabled()) {
->>>>>>> ce094487
+                } else if (keyEvent == ActionW.KO_TOOGLE_STATE.getKeyCode() && koToggleAction.isActionEnabled()) {
                     koToggleAction.setSelected(!koToggleAction.isSelected());
                 } else if (presetAction.isActionEnabled()) {
                     DefaultComboBoxModel model = presetAction.getModel();
