/*******************************************************************************
 * Copyright (c) 2016 Weasis Team and others.
 * All rights reserved. This program and the accompanying materials
 * are made available under the terms of the Eclipse Public License v1.0
 * which accompanies this distribution, and is available at
 * http://www.eclipse.org/legal/epl-v10.html
 *
 * Contributors:
 *     Nicolas Roduit - initial API and implementation
 *******************************************************************************/
package org.weasis.dicom.viewer2d;

import java.awt.Color;
import java.awt.Font;
import java.awt.Graphics2D;
import java.awt.GridBagConstraints;
import java.awt.Rectangle;
<<<<<<< HEAD
import java.awt.RenderingHints;
import java.awt.font.TextAttribute;
import java.awt.geom.Line2D;
=======
import java.awt.font.TextAttribute;
>>>>>>> 0ab682bb
import java.awt.geom.Point2D;
import java.util.HashMap;
import java.util.Map;

import javax.swing.Icon;
import javax.vecmath.Vector3d;

import org.dcm4che3.data.Tag;
import org.weasis.core.api.explorer.model.TreeModelNode;
import org.weasis.core.api.gui.util.ActionW;
import org.weasis.core.api.gui.util.DecFormater;
import org.weasis.core.api.gui.util.Filter;
import org.weasis.core.api.gui.util.JMVUtils;
<<<<<<< HEAD
import org.weasis.core.api.image.ImageOpNode;
import org.weasis.core.api.image.OpManager;
import org.weasis.core.api.image.PseudoColorOp;
=======
import org.weasis.core.api.image.FlipOp;
import org.weasis.core.api.image.OpManager;
import org.weasis.core.api.image.RotationOp;
>>>>>>> 0ab682bb
import org.weasis.core.api.image.WindowOp;
import org.weasis.core.api.media.data.ImageElement;
import org.weasis.core.api.media.data.MediaSeries;
import org.weasis.core.api.media.data.MediaSeriesGroup;
import org.weasis.core.api.media.data.PlanarImage;
import org.weasis.core.api.media.data.Series;
import org.weasis.core.api.media.data.TagView;
import org.weasis.core.api.media.data.TagW;
import org.weasis.core.api.util.FontTools;
import org.weasis.core.api.util.StringUtil;
import org.weasis.core.api.util.StringUtil.Suffix;
import org.weasis.core.ui.editor.image.SynchData;
import org.weasis.core.ui.editor.image.ViewButton;
import org.weasis.core.ui.editor.image.ViewCanvas;
import org.weasis.core.ui.model.layer.AbstractInfoLayer;
import org.weasis.core.ui.model.layer.LayerAnnotation;
import org.weasis.core.ui.model.utils.imp.DefaultGraphicLabel;
import org.weasis.dicom.codec.DicomImageElement;
import org.weasis.dicom.codec.DicomSeries;
import org.weasis.dicom.codec.PresentationStateReader;
import org.weasis.dicom.codec.RejectedKOSpecialElement;
import org.weasis.dicom.codec.TagD;
import org.weasis.dicom.codec.display.CornerDisplay;
import org.weasis.dicom.codec.display.CornerInfoData;
import org.weasis.dicom.codec.display.Modality;
import org.weasis.dicom.codec.display.ModalityInfoData;
import org.weasis.dicom.codec.display.ModalityView;
import org.weasis.dicom.codec.geometry.ImageOrientation;
import org.weasis.dicom.codec.geometry.ImageOrientation.Label;
import org.weasis.dicom.explorer.DicomModel;

/**
 * The Class InfoLayer.
 *
 * @author Nicolas Roduit
 */
public class InfoLayer extends AbstractInfoLayer<DicomImageElement> {
    private static final long serialVersionUID = 3234560631747133075L;

    private static final Color highlight = new Color(255, 153, 153);

    public InfoLayer(ViewCanvas<DicomImageElement> view2DPane) {
        super(view2DPane);
        displayPreferences.put(ANNOTATIONS, true);
        displayPreferences.put(ANONYM_ANNOTATIONS, false);
        displayPreferences.put(IMAGE_ORIENTATION, true);
        displayPreferences.put(SCALE, true);
        displayPreferences.put(LUT, false);
        displayPreferences.put(PIXEL, true);
        displayPreferences.put(WINDOW_LEVEL, true);
        displayPreferences.put(ZOOM, true);
        displayPreferences.put(ROTATION, false);
        displayPreferences.put(FRAME, true);
        displayPreferences.put(PRELOADING_BAR, true);
        displayPreferences.put(MIN_ANNOTATIONS, false);
    }

    @Override
    public LayerAnnotation getLayerCopy(ViewCanvas view2DPane) {
        InfoLayer layer = new InfoLayer(view2DPane);
        HashMap<String, Boolean> prefs = layer.displayPreferences;
        prefs.put(ANNOTATIONS, getDisplayPreferences(ANNOTATIONS));
        prefs.put(ANONYM_ANNOTATIONS, getDisplayPreferences(ANONYM_ANNOTATIONS));
        prefs.put(IMAGE_ORIENTATION, getDisplayPreferences(IMAGE_ORIENTATION));
        prefs.put(SCALE, getDisplayPreferences(SCALE));
        prefs.put(LUT, getDisplayPreferences(LUT));
        prefs.put(PIXEL, getDisplayPreferences(PIXEL));
        prefs.put(WINDOW_LEVEL, getDisplayPreferences(WINDOW_LEVEL));
        prefs.put(ZOOM, getDisplayPreferences(ZOOM));
        prefs.put(ROTATION, getDisplayPreferences(ROTATION));
        prefs.put(FRAME, getDisplayPreferences(FRAME));
        prefs.put(PRELOADING_BAR, getDisplayPreferences(PRELOADING_BAR));
        prefs.put(MIN_ANNOTATIONS, getDisplayPreferences(MIN_ANNOTATIONS));
        return layer;
    }

    @Override
    public void paint(Graphics2D g2) {
        DicomImageElement image = view2DPane.getImage();
        if (!visible || image == null) {
            return;
        }
        OpManager disOp = view2DPane.getDisplayOpManager();
        ModalityInfoData modality;
        Modality mod = Modality.getModality(TagD.getTagValue(view2DPane.getSeries(), Tag.Modality, String.class));
        modality = ModalityView.getModlatityInfos(mod);

        final Rectangle bound = view2DPane.getJComponent().getBounds();
        float midx = bound.width / 2f;
        float midy = bound.height / 2f;
        thickLength = g2.getFont().getSize() * 1.5f; // font 10 => 15 pixels
        thickLength = thickLength < 5.0 ? 5.0 : thickLength;

        g2.setPaint(Color.BLACK);

        boolean hideMin = !getDisplayPreferences(MIN_ANNOTATIONS);
        final float fontHeight = FontTools.getAccurateFontHeight(g2);
        final float midfontHeight = fontHeight * FontTools.getMidFontHeightFactor();
        float drawY = bound.height - border - 1.5f; // -1.5 for outline

        if (!image.isReadable()) {
            String message = Messages.getString("InfoLayer.msg_not_read"); //$NON-NLS-1$
            float y = midy;
            DefaultGraphicLabel.paintColorFontOutline(g2, message, midx - g2.getFontMetrics().stringWidth(message) / 2,
                y, Color.RED);
            String tsuid = TagD.getTagValue(image, Tag.TransferSyntaxUID, String.class);
            if (StringUtil.hasText(tsuid)) {
                tsuid = Messages.getString("InfoLayer.tsuid") + StringUtil.COLON_AND_SPACE + tsuid; //$NON-NLS-1$
                y += fontHeight;
                DefaultGraphicLabel.paintColorFontOutline(g2, tsuid, midx - g2.getFontMetrics().stringWidth(tsuid) / 2,
                    y, Color.RED);
            }

            String[] desc = image.getMediaReader().getReaderDescription();
            if (desc != null) {
                for (String str : desc) {
                    if (StringUtil.hasText(str)) {
                        y += fontHeight;
                        DefaultGraphicLabel.paintColorFontOutline(g2, str,
                            midx - g2.getFontMetrics().stringWidth(str) / 2, y, Color.RED);
                    }
                }
            }
        }

        if (image.isReadable() && getDisplayPreferences(SCALE)) {
            drawScale(g2, bound, fontHeight);
        }
        if (image.isReadable() && getDisplayPreferences(LUT) && hideMin) {
            drawLUT(g2, bound, midfontHeight);
        }

        if (image != null) {
            /*
             * IHE BIR RAD TF-­‐2: 4.16.4.2.2.5.8
             *
             * Whether or not lossy compression has been applied, derived from Lossy Image 990 Compression (0028,2110),
             * and if so, the value of Lossy Image Compression Ratio (0028,2112) and Lossy Image Compression Method
             * (0028,2114), if present (as per FDA Guidance for the Submission Of Premarket Notifications for Medical
             * Image Management Devices, July 27, 2000).
             */
            drawY -= fontHeight;
            if ("01".equals(TagD.getTagValue(image, Tag.LossyImageCompression))) { //$NON-NLS-1$
                double[] rates = TagD.getTagValue(image, Tag.LossyImageCompressionRatio, double[].class);
                StringBuilder buf = new StringBuilder(Messages.getString("InfoLayer.lossy"));//$NON-NLS-1$
                buf.append(StringUtil.COLON_AND_SPACE);
                if (rates != null && rates.length > 0) {
                    for (int i = 0; i < rates.length; i++) {
                        if (i > 0) {
                            buf.append(","); //$NON-NLS-1$
                        }
                        buf.append(" ["); //$NON-NLS-1$
                        buf.append(Math.round(rates[i]));
                        buf.append(":1"); //$NON-NLS-1$
                        buf.append(']');
                    }
                } else {
                    String val = TagD.getTagValue(image, Tag.DerivationDescription, String.class);
                    if (val != null) {
                        buf.append(StringUtil.getTruncatedString(val, 25, Suffix.THREE_PTS));
                    }
                }

                DefaultGraphicLabel.paintColorFontOutline(g2, buf.toString(), border, drawY, Color.RED);
                drawY -= fontHeight;
            }

            Object key = image.getKey();
            RejectedKOSpecialElement koElement = DicomModel.getRejectionKoSpecialElement(view2DPane.getSeries(),
                TagD.getTagValue(image, Tag.SOPInstanceUID, String.class),
                key instanceof Integer ? (Integer) key + 1 : null);

            if (koElement != null) {
                float y = midy;
                String message = "Not a valid image: " + koElement.getDocumentTitle(); //$NON-NLS-1$
                DefaultGraphicLabel.paintColorFontOutline(g2, message,
                    midx - g2.getFontMetrics().stringWidth(message) / 2, y, Color.RED);
            }
        }

        if (getDisplayPreferences(PIXEL) && hideMin) {
            StringBuilder sb = new StringBuilder(Messages.getString("InfoLayer.pixel")); //$NON-NLS-1$
            sb.append(StringUtil.COLON_AND_SPACE);
            if (pixelInfo != null) {
                sb.append(pixelInfo.getPixelValueText());
                sb.append(" - "); //$NON-NLS-1$
                sb.append(pixelInfo.getPixelPositionText());
            }
            String str = sb.toString();
            DefaultGraphicLabel.paintFontOutline(g2, str, border, drawY - 1);
            drawY -= fontHeight + 2;
            pixelInfoBound.setBounds(border - 2, (int) drawY + 3,
                g2.getFontMetrics(view2DPane.getLayerFont()).stringWidth(str) + 4, (int) fontHeight + 2);
        }
        if (getDisplayPreferences(WINDOW_LEVEL) && hideMin) {
            StringBuilder sb = new StringBuilder();
            Number window = (Number) disOp.getParamValue(WindowOp.OP_NAME, ActionW.WINDOW.cmd());
            Number level = (Number) disOp.getParamValue(WindowOp.OP_NAME, ActionW.LEVEL.cmd());
            boolean outside = false;
            if (window != null && level != null) {
                sb.append(ActionW.WINLEVEL.getTitle());
                sb.append(StringUtil.COLON_AND_SPACE);
                sb.append(DecFormater.oneDecimal(window));
                sb.append("/");//$NON-NLS-1$
                sb.append(DecFormater.oneDecimal(level));
<<<<<<< HEAD
                if (dcm != null) {
=======

                if (image != null) {
>>>>>>> 0ab682bb
                    PresentationStateReader prReader =
                        (PresentationStateReader) view2DPane.getActionValue(PresentationStateReader.TAG_PR_READER);
                    boolean pixelPadding =
                        (Boolean) disOp.getParamValue(WindowOp.OP_NAME, ActionW.IMAGE_PIX_PADDING.cmd());
                    double minModLUT = image.getMinValue(prReader, pixelPadding);
                    double maxModLUT = image.getMaxValue(prReader, pixelPadding);
                    double minp = level.doubleValue() - window.doubleValue() / 2.0;
                    double maxp = level.doubleValue() + window.doubleValue() / 2.0;
                    if (minp > maxModLUT || maxp < minModLUT) {
                        outside = true;
                        sb.append(" - "); //$NON-NLS-1$
                        sb.append(Messages.getString("InfoLayer.msg_outside_levels")); //$NON-NLS-1$
                    }
                }
            }
            if (outside) {
                DefaultGraphicLabel.paintColorFontOutline(g2, sb.toString(), border, drawY, Color.RED);
            } else {
                DefaultGraphicLabel.paintFontOutline(g2, sb.toString(), border, drawY);
            }
            drawY -= fontHeight;
        }
        if (getDisplayPreferences(ZOOM) && hideMin) {
            DefaultGraphicLabel.paintFontOutline(g2, Messages.getString("InfoLayer.zoom") + StringUtil.COLON_AND_SPACE //$NON-NLS-1$
                + DecFormater.percentTwoDecimal(view2DPane.getViewModel().getViewScale()), border, drawY);
            drawY -= fontHeight;
        }
        if (getDisplayPreferences(ROTATION) && hideMin) {
<<<<<<< HEAD
            DefaultGraphicLabel.paintFontOutline(g2,
                Messages.getString("InfoLayer.angle") + StringUtil.COLON_AND_SPACE //$NON-NLS-1$
                    + view2DPane.getActionValue(ActionW.ROTATION.cmd()) + " " //$NON-NLS-1$
                    + Messages.getString("InfoLayer.angle_symb"), //$NON-NLS-1$
=======
            DefaultGraphicLabel.paintFontOutline(g2, Messages.getString("InfoLayer.angle") + StringUtil.COLON_AND_SPACE //$NON-NLS-1$
                + view2DPane.getActionValue(ActionW.ROTATION.cmd()) + " " //$NON-NLS-1$
                + Messages.getString("InfoLayer.angle_symb"), //$NON-NLS-1$
>>>>>>> 0ab682bb
                border, drawY);
            drawY -= fontHeight;
        }

        if (getDisplayPreferences(FRAME) && hideMin) {
            StringBuilder buf = new StringBuilder(Messages.getString("InfoLayer.frame")); //$NON-NLS-1$
            buf.append(StringUtil.COLON_AND_SPACE);
            if (image != null) {
                Integer inst = TagD.getTagValue(image, Tag.InstanceNumber, Integer.class);
                if (inst != null) {
                    buf.append("["); //$NON-NLS-1$
                    buf.append(inst);
                    buf.append("] "); //$NON-NLS-1$
                }
            }
            buf.append(view2DPane.getFrameIndex() + 1);
            buf.append(" / "); //$NON-NLS-1$
            buf.append(view2DPane.getSeries()
                .size((Filter<DicomImageElement>) view2DPane.getActionValue(ActionW.FILTERED_SERIES.cmd())));
            DefaultGraphicLabel.paintFontOutline(g2, buf.toString(), border, drawY);
            drawY -= fontHeight;

            Double imgProgression = (Double) view2DPane.getActionValue(ActionW.PROGRESSION.cmd());
            if (imgProgression != null) {
                drawY -= 13;
                int pColor = (int) (510 * imgProgression);
                g2.setPaint(new Color(510 - pColor > 255 ? 255 : 510 - pColor, pColor > 255 ? 255 : pColor, 0));
                g2.fillOval(border, (int) drawY, 13, 13);
            }
        }
        Point2D.Float[] positions = new Point2D.Float[4];
        positions[3] = new Point2D.Float(border, drawY - 5);

        if (getDisplayPreferences(ANNOTATIONS) && image != null) {
            Series series = (Series) view2DPane.getSeries();
            MediaSeriesGroup study = getParent(series, DicomModel.study);
            MediaSeriesGroup patient = getParent(series, DicomModel.patient);
            CornerInfoData corner = modality.getCornerInfo(CornerDisplay.TOP_LEFT);
            boolean anonymize = getDisplayPreferences(ANONYM_ANNOTATIONS);
            drawY = fontHeight;
            TagView[] infos = corner.getInfos();
            for (int j = 0; j < infos.length; j++) {
                if (infos[j] != null) {
                    if (hideMin || infos[j].containsTag(TagD.get(Tag.PatientName))) {
                        for (TagW tag : infos[j].getTag()) {
                            if (!anonymize || tag.getAnonymizationType() != 1) {
                                Object value = getTagValue(tag, patient, study, series, image);
                                if (value != null) {
                                    String str = tag.getFormattedTagValue(value, infos[j].getFormat());
                                    if (StringUtil.hasText(str)) {
                                        DefaultGraphicLabel.paintFontOutline(g2, str, border, drawY);
                                        drawY += fontHeight;
                                    }
                                    break;
                                }
                            }
                        }
                    }
                }
            }
            positions[0] = new Point2D.Float(border, drawY - fontHeight + 5);

            corner = modality.getCornerInfo(CornerDisplay.TOP_RIGHT);
            drawY = fontHeight;
            infos = corner.getInfos();
            for (int j = 0; j < infos.length; j++) {
                if (infos[j] != null) {
                    if (hideMin || infos[j].containsTag(TagD.get(Tag.SeriesDate))) {
                        Object value;
                        for (TagW tag : infos[j].getTag()) {
                            if (!anonymize || tag.getAnonymizationType() != 1) {
                                value = getTagValue(tag, patient, study, series, image);
                                if (value != null) {
                                    String str = tag.getFormattedTagValue(value, infos[j].getFormat());
                                    if (StringUtil.hasText(str)) {
                                        DefaultGraphicLabel.paintFontOutline(g2, str,
                                            bound.width - g2.getFontMetrics().stringWidth(str) - (float) border, drawY);
                                        drawY += fontHeight;
                                    }
                                    break;
                                }
                            }
                        }
                    }
                }
            }
            positions[1] = new Point2D.Float(bound.width - border, drawY - fontHeight + 5);

            drawY = bound.height - border - 1.5f; // -1.5 for outline
            if (hideMin) {
                corner = modality.getCornerInfo(CornerDisplay.BOTTOM_RIGHT);
                infos = corner.getInfos();
                for (int j = infos.length - 1; j >= 0; j--) {
                    if (infos[j] != null) {
                        Object value;
                        for (TagW tag : infos[j].getTag()) {
                            if (!anonymize || tag.getAnonymizationType() != 1) {
                                value = getTagValue(tag, patient, study, series, image);
                                if (value != null) {
                                    String str = tag.getFormattedTagValue(value, infos[j].getFormat());
                                    if (StringUtil.hasText(str)) {
                                        DefaultGraphicLabel.paintFontOutline(g2, str,
                                            bound.width - g2.getFontMetrics().stringWidth(str) - border, drawY);
                                        drawY -= fontHeight;
                                    }
                                    break;
                                }
                            }
                        }
                    }
                }
                drawY -= 5;
                drawSeriesInMemoryState(g2, view2DPane.getSeries(), bound.width - border, (int) (drawY));
            }
            positions[2] = new Point2D.Float(bound.width - border, drawY - 5);

            // Boolean synchLink = (Boolean) view2DPane.getActionValue(ActionW.SYNCH_LINK);
            // String str = synchLink != null && synchLink ? "linked" : "unlinked"; //$NON-NLS-1$ //$NON-NLS-2$
            // paintFontOutline(g2, str, bound.width - g2.getFontMetrics().stringWidth(str) - BORDER, drawY);

            double[] v = TagD.getTagValue(image, Tag.ImageOrientationPatient, double[].class);
            Integer columns = TagD.getTagValue(image, Tag.Columns, Integer.class);
            Integer rows = TagD.getTagValue(image, Tag.Rows, Integer.class);
            StringBuilder orientation = new StringBuilder(mod.name());
            if (rows != null && columns != null) {
                orientation.append(" (");//$NON-NLS-1$
                orientation.append(columns);
                orientation.append("x");//$NON-NLS-1$
                orientation.append(rows);
                orientation.append(")");//$NON-NLS-1$

            }
            String colLeft = null;
            String rowTop = null;
            if (getDisplayPreferences(IMAGE_ORIENTATION) && v != null && v.length == 6) {
                orientation.append(" - ");//$NON-NLS-1$
                Label imgOrientation = ImageOrientation.makeImageOrientationLabelFromImageOrientationPatient(v[0], v[1],
                    v[2], v[3], v[4], v[5]);
                orientation.append(imgOrientation);

                // Set the opposite vector direction (otherwise label should be placed in mid-right and mid-bottom
                Vector3d vr = new Vector3d(-v[0], -v[1], -v[2]);
                Vector3d vc = new Vector3d(-v[3], -v[4], -v[5]);

                Integer rotationAngle = (Integer) view2DPane.getActionValue(ActionW.ROTATION.cmd());
                if (rotationAngle != null && rotationAngle != 0) {
                    double rad = Math.toRadians(rotationAngle);
                    double[] normal = ImageOrientation.computeNormalVectorOfPlan(v);
                    if (normal != null && normal.length == 3) {
                        Vector3d result = new Vector3d(0.0, 0.0, 0.0);
                        Vector3d axis = new Vector3d(normal);
                        rotate(vr, axis, -rad, result);
                        vr = result;

                        result = new Vector3d(0.0, 0.0, 0.0);
                        rotate(vc, axis, -rad, result);
                        vc = result;
                    }
                }

                if (JMVUtils.getNULLtoFalse(view2DPane.getActionValue((ActionW.FLIP.cmd())))) {
                    vr.x = -vr.x;
                    vr.y = -vr.y;
                    vr.z = -vr.z;
                }

                colLeft = ImageOrientation.makePatientOrientationFromPatientRelativeDirectionCosine(vr.x, vr.y, vr.z);
                rowTop = ImageOrientation.makePatientOrientationFromPatientRelativeDirectionCosine(vc.x, vc.y, vc.z);

            } else {
<<<<<<< HEAD
                String[] po = TagD.getTagValue(dcm, Tag.PatientOrientation, String[].class);
                Integer rotationAngle = (Integer) view2DPane.getActionValue(ActionW.ROTATION.cmd());
=======
                String[] po = TagD.getTagValue(image, Tag.PatientOrientation, String[].class);
                Integer rotationAngle = (Integer) disOp.getParamValue(RotationOp.OP_NAME, RotationOp.P_ROTATE);
>>>>>>> 0ab682bb
                if (po != null && po.length == 2 && (rotationAngle == null || rotationAngle == 0)) {
                    // Do not display if there is a transformation
                    if (JMVUtils.getNULLtoFalse(view2DPane.getActionValue((ActionW.FLIP.cmd())))) {
                        colLeft = po[0];
                    } else {
                        StringBuilder buf = new StringBuilder();
                        for (char c : po[0].toCharArray()) {
                            buf.append(ImageOrientation.getImageOrientationOposite(c));
                        }
                        colLeft = buf.toString();
                    }
                    StringBuilder buf = new StringBuilder();
                    for (char c : po[1].toCharArray()) {
                        buf.append(ImageOrientation.getImageOrientationOposite(c));
                    }
                    rowTop = buf.toString();
                }
            }
            if (rowTop != null && colLeft != null) {
                if (colLeft.length() < 1) {
                    colLeft = " "; //$NON-NLS-1$
                }
                if (rowTop.length() < 1) {
                    rowTop = " "; //$NON-NLS-1$
                }
                Font oldFont = g2.getFont();
                Font bigFont = oldFont.deriveFont(oldFont.getSize() + 5.0f);
                g2.setFont(bigFont);
                Map<TextAttribute, Object> map = new HashMap<>(1);
                map.put(TextAttribute.SUPERSCRIPT, TextAttribute.SUPERSCRIPT_SUB);
                String fistLetter = rowTop.substring(0, 1);
                DefaultGraphicLabel.paintColorFontOutline(g2, fistLetter, midx, fontHeight + 5f, highlight);
                int shiftx = g2.getFontMetrics().stringWidth(fistLetter);
                Font subscriptFont = bigFont.deriveFont(map);
                if (rowTop.length() > 1) {
                    g2.setFont(subscriptFont);
                    DefaultGraphicLabel.paintColorFontOutline(g2, rowTop.substring(1, rowTop.length()), midx + shiftx,
                        fontHeight + 5f, highlight);
                    g2.setFont(bigFont);
                }

                DefaultGraphicLabel.paintColorFontOutline(g2, colLeft.substring(0, 1), (float) (border + thickLength),
                    midy + fontHeight / 2.0f, highlight);

                if (colLeft.length() > 1) {
                    g2.setFont(subscriptFont);
                    DefaultGraphicLabel.paintColorFontOutline(g2, colLeft.substring(1, colLeft.length()),
                        (float) (border + thickLength + shiftx), midy + fontHeight / 2.0f, highlight);
                }
                g2.setFont(oldFont);
            }

            DefaultGraphicLabel.paintFontOutline(g2, orientation.toString(), border, bound.height - border - 1.5f); // -1.5
                                                                                                                    // for
            // outline
        } else {
            positions[0] = new Point2D.Float(border, border);
            positions[1] = new Point2D.Float(bound.width - border, border);
            positions[2] = new Point2D.Float(bound.width - border, bound.height - border);
        }
        drawExtendedActions(g2, positions);
    }

    private MediaSeriesGroup getParent(Series series, TreeModelNode node) {
        if (series != null) {
            Object tagValue = series.getTagValue(TagW.ExplorerModel);
            if (tagValue instanceof DicomModel) {
                return ((DicomModel) tagValue).getParent(series, node);
            }
        }
        return null;
    }

    private static void rotate(Vector3d vSrc, Vector3d axis, double angle, Vector3d vDst) {
        axis.normalize();
        vDst.x = axis.x * (axis.x * vSrc.x + axis.y * vSrc.y + axis.z * vSrc.z) * (1 - Math.cos(angle))
            + vSrc.x * Math.cos(angle) + (-axis.z * vSrc.y + axis.y * vSrc.z) * Math.sin(angle);
        vDst.y = axis.y * (axis.x * vSrc.x + axis.y * vSrc.y + axis.z * vSrc.z) * (1 - Math.cos(angle))
            + vSrc.y * Math.cos(angle) + (axis.z * vSrc.x - axis.x * vSrc.z) * Math.sin(angle);
        vDst.z = axis.z * (axis.x * vSrc.x + axis.y * vSrc.y + axis.z * vSrc.z) * (1 - Math.cos(angle))
            + vSrc.z * Math.cos(angle) + (-axis.y * vSrc.x + axis.x * vSrc.y) * Math.sin(angle);
    }

    private void drawSeriesInMemoryState(Graphics2D g2d, MediaSeries series, int x, int y) {
        if (getDisplayPreferences(PRELOADING_BAR) && series instanceof DicomSeries) {
            DicomSeries s = (DicomSeries) series;
            boolean[] list = s.getImageInMemoryList();
            int length = list.length > 120 ? 120 : list.length;
            x -= length;
            preloadingProgressBound.setBounds(x - 1, y - 1, length + 1, 5 + 1);
            g2d.fillRect(x, y, length, 5);
            g2d.setPaint(Color.BLACK);
            g2d.draw(preloadingProgressBound);
            double factorResize = list.length > 120 ? 120.0 / list.length : 1;
            for (int i = 0; i < list.length; i++) {
                if (!list[i]) {
                    int val = x + (int) (i * factorResize);
                    g2d.drawLine(val, y, val, y + 3);
                }
            }
        }
    }

    private Object getTagValue(TagW tag, MediaSeriesGroup patient, MediaSeriesGroup study, Series series,
        ImageElement image) {
        if (image.containTagKey(tag)) {
            return image.getTagValue(tag);
        }
        if (series.containTagKey(tag)) {
            return series.getTagValue(tag);
        }
        if (study != null && study.containTagKey(tag)) {
            return study.getTagValue(tag);
        }
        if (patient != null && patient.containTagKey(tag)) {
            return patient.getTagValue(tag);
        }
        return null;
    }

<<<<<<< HEAD
    public Rectangle2D getOutLine(Line2D l) {
        Rectangle2D r = l.getBounds2D();
        r.setFrame(r.getX() - 1.0, r.getY() - 1.0, r.getWidth() + 2.0, r.getHeight() + 2.0);
        return r;
    }

    public void drawLUT(Graphics2D g2, Rectangle bound, float midfontHeight) {
        OpManager disOp = view2DPane.getDisplayOpManager();
        ImageOpNode pseudoColorOp = disOp.getNode(PseudoColorOp.OP_NAME);
        ByteLut lut = null;
        if (pseudoColorOp != null) {
            lut = (ByteLut) pseudoColorOp.getParam(PseudoColorOp.P_LUT);
        }
        if (lut != null && bound.height > 350) {
            if (lut.getLutTable() == null) {
                lut = ByteLut.grayLUT;
            }
            byte[][] table = JMVUtils.getNULLtoFalse(pseudoColorOp.getParam(PseudoColorOp.P_LUT_INVERSE))
                ? lut.getInvertedLutTable() : lut.getLutTable();
            float length = table[0].length;

            int width = 0;
            for (ViewButton b : view2DPane.getViewButtons()) {
                if (b.isVisible() && b.getPosition() == GridBagConstraints.EAST) {
                    int w = b.getIcon().getIconWidth() + 5;
                    if (w > width) {
                        width = w;
                    }
                }
            }
            float x = bound.width - 30f - width;
            float y = bound.height / 2f - length / 2f;

            g2.setPaint(Color.BLACK);
            Rectangle2D.Float rect = new Rectangle2D.Float(x - 11f, y - 2f, 12f, 2f);
            g2.draw(rect);
            int separation = 4;
            float step = length / separation;
            for (int i = 1; i < separation; i++) {
                float posY = y + i * step;
                rect.setRect(x - 6f, posY - 1f, 7f, 2f);
                g2.draw(rect);
            }
            rect.setRect(x - 11f, y + length, 12f, 2f);
            g2.draw(rect);
            rect.setRect(x - 2f, y - 2f, 23f, length + 4f);
            g2.draw(rect);

            g2.setPaint(Color.WHITE);
            Line2D.Float line = new Line2D.Float(x - 10f, y - 1f, x - 1f, y - 1f);
            g2.draw(line);

            Double ww = (Double) disOp.getParamValue(WindowOp.OP_NAME, ActionW.WINDOW.cmd());
            Double wl = (Double) disOp.getParamValue(WindowOp.OP_NAME, ActionW.LEVEL.cmd());
            if (ww != null && wl != null) {
                int stepWindow = (int) (ww / separation);
                int firstlevel = (int) (wl - stepWindow * 2.0);
                String str = Integer.toString(firstlevel); // $NON-NLS-1$
                DefaultGraphicLabel.paintFontOutline(g2, str, x - g2.getFontMetrics().stringWidth(str) - 12f,
                    y + midfontHeight);
                for (int i = 1; i < separation; i++) {
                    float posY = y + i * step;
                    line.setLine(x - 5f, posY, x - 1f, posY);
                    g2.draw(line);
                    str = Integer.toString(firstlevel + i * stepWindow); // $NON-NLS-1$
                    DefaultGraphicLabel.paintFontOutline(g2, str, x - g2.getFontMetrics().stringWidth(str) - 7,
                        posY + midfontHeight);
                }

                line.setLine(x - 10f, y + length + 1f, x - 1f, y + length + 1f);
                g2.draw(line);
                str = Integer.toString(firstlevel + 4 * stepWindow); // $NON-NLS-1$
                DefaultGraphicLabel.paintFontOutline(g2, str, x - g2.getFontMetrics().stringWidth(str) - 12,
                    y + length + midfontHeight);
                rect.setRect(x - 1f, y - 1f, 21f, length + 2f);
                g2.draw(rect);
            }

            for (int k = 0; k < length; k++) {
                g2.setPaint(new Color(table[2][k] & 0xff, table[1][k] & 0xff, table[0][k] & 0xff));
                rect.setRect(x, y + k, 19f, 1f);
                g2.draw(rect);
            }
        }
    }
=======
>>>>>>> 0ab682bb
    //
    // // TODO must be implemented as component of the layout (must inherit Jcomponent and implements
    // SeriesViewerListener)
    // public void drawLUTgraph(Graphics2D g2d, Rectangle viewPaneBound, float midfontHeight) {
    //
    // final Paint oldPaint = g2d.getPaint();
    // final RenderingHints oldRenderingHints = g2d.getRenderingHints();
    // final Stroke oldStroke = g2d.getStroke();
    //
    // // /////////////////////////////////////////////////////////////////////////////////////
    //
    // final DicomImageElement image = view2DPane.getImage();
    //
    // // Min/Max out Lut pixel values defined as unsigned 8 bits data
    // final int minOutputValue = 0;
    // final int maxOutputValue = 255;
    //
    // OpManager dispOp = view2DPane.getDisplayOpManager();
    // ImageOpNode wlOp = dispOp.getNode(ImageOpNode.Param.NAME);
    // if (wlOp == null) {
    // return;
    // }
    //
    // boolean pixelPadding = (Boolean) wlOp.getParam(ActionW.IMAGE_PIX_PADDING.cmd());
    //
    // final double window = (Double) wlOp.getParam(ActionW.WINDOW.cmd());
    // final double level = (Double) wlOp.getParam(ActionW.LEVEL.cmd());
    //
    // final double lowLevel = Math.round(level - window / 2);
    // final double highLevel = Math.round(level + window / 2);
    //
    // PresentationStateReader prReader = (PresentationStateReader)
    // view2DPane.getActionValue(PresentationStateReader.TAG_PR_READER);
    //
    // int lowInputValue = (int) (image.getMinValue(prReader, pixelPadding) < lowLevel ? lowLevel
    // : image.getMinValue(prReader, pixelPadding));
    // int highInputValue = (int) (image.getMaxValue(prReader, pixelPadding) > highLevel ? highLevel
    // : image.getMaxValue(prReader, pixelPadding));
    //
    // final boolean inverseLut = (Boolean) wlOp.getParam(ActionW.INVERT_LUT.cmd());
    //
    // LutShape lutShape = (LutShape) wlOp.getParam(ActionW.LUT_SHAPE.cmd());
    //
    // LookupTableJAI lookup = image.getVOILookup(prReader, window, level, null, null, lutShape, true, pixelPadding);
    // // Note : when fillLutOutside argument is true lookupTable returned is full range allocated
    //
    // final byte[] fullRangeVoiLUT = lookup.getByteData(0);
    //
    // final int lutInputRange = fullRangeVoiLUT.length - 1;
    // final int minInputValue = lookup.getOffset();
    // final int maxInputValue = minInputValue + lutInputRange;
    //
    // lowInputValue = (lowInputValue < minInputValue) ? minInputValue : lowInputValue;
    // highInputValue = (highInputValue > maxInputValue) ? maxInputValue : highInputValue;
    //
    // // /////////////////////////////////////////////////////////////////////////////////////
    //
    // // Size in pixel of Input/Ouput LUT Range
    // final float xAxisCoordinateSystemRange = 511;
    // final float yAxisCoordinateSystemRange = 255;
    //
    // // Offset in pixel for the Left/Down side of the coordinate system
    // boolean isMinInputValueNegative = minInputValue < 0;
    // final float xOffsetCoordinateSystemOrigin = isMinInputValueNegative ? (-xAxisCoordinateSystemRange / 2f) : -5f;
    // final float yOffsetCoordinateSystemOrigin = -5f;
    //
    // final float xAxisCoordinateSystemMinValue = isMinInputValueNegative ? (-xAxisCoordinateSystemRange / 2f) : 0;
    // final float xAxisCoordinateSystemMaxValue = xAxisCoordinateSystemRange + xOffsetCoordinateSystemOrigin;
    //
    // // TODO - better to use a scaleTransform instead of scale ratio with many variables!!!
    // final float xAxisRescaleRatio = xAxisCoordinateSystemRange / lutInputRange;
    // final float yAxisRescaleRatio = yAxisCoordinateSystemRange / maxOutputValue;
    //
    // // /////////////////////////////////////////////////////////////////////////////////////
    // // Coordinate system arrows and lines defined in a CW system
    // final Path2D upArrow = new Path2D.Float();
    // upArrow.moveTo(0, 0);
    // upArrow.lineTo(0, 3);
    // upArrow.lineTo(-3, 3);
    // upArrow.lineTo(0, 10);
    // upArrow.lineTo(3, 3);
    // upArrow.lineTo(0, 3);
    //
    // final Path2D rightArrow = (Path2D) upArrow.clone();
    // rightArrow.transform(AffineTransform.getQuadrantRotateInstance(3));
    //
    // final Shape upArrowCoordinateSystemPath =
    // AffineTransform.getTranslateInstance(0, yAxisCoordinateSystemRange + 1).createTransformedShape(upArrow);
    // final Shape rightArrowCoordinateSystemPath = AffineTransform
    // .getTranslateInstance(xAxisCoordinateSystemMaxValue + 1, 0).createTransformedShape(rightArrow);
    //
    // final Path2D coordinateSystemPath = new Path2D.Float();
    // coordinateSystemPath.moveTo(0, yOffsetCoordinateSystemOrigin);
    // coordinateSystemPath.lineTo(0, yAxisCoordinateSystemRange);
    // coordinateSystemPath.append(upArrowCoordinateSystemPath, false);
    // coordinateSystemPath.moveTo(xOffsetCoordinateSystemOrigin, 0);
    // coordinateSystemPath.lineTo(xAxisCoordinateSystemMaxValue, 0);
    // coordinateSystemPath.append(rightArrowCoordinateSystemPath, false);
    //
    // // /////////////////////////////////////////////////////////////////////////////////
    // // LUT graph bounding rectangle defined in a CCW system
    // final float lutGraphMargin = 30f;
    // final float lutGraphWidth = (float) coordinateSystemPath.getBounds2D().getWidth() + 2f * lutGraphMargin;
    // final float lutGraphHeight = (float) coordinateSystemPath.getBounds2D().getHeight() + 2f * lutGraphMargin;
    //
    // final Path2D lutGraphBoundingRect =
    // new Path2D.Float(new Rectangle2D.Float(0, 0, lutGraphWidth, lutGraphHeight));
    //
    // // /////////////////////////////////////////////////////////////////////////////////
    // // Selected LUT defined in a CW system with the full range input.
    // // Note : two path are distinct from the inside and ouside range part of lowInput and highInput values
    //
    // final Path2D insideRangeLutPath = new Path2D.Float();
    // final Path2D outsideRangeLutPath = new Path2D.Float();
    //
    // boolean isOutsideRangeLutPathMoveToDefined = false;
    // boolean isRealValuesLutPathMoveToDefined = false;
    //
    // for (int i = 0; i < fullRangeVoiLUT.length; i++) {
    // int xVal = Math.round((minInputValue + i) * xAxisRescaleRatio);
    // int yVal = fullRangeVoiLUT[i] & 0x000000FF; // Mask because byte is signed by default
    // yVal = Math.round(yAxisRescaleRatio * (inverseLut ? (maxOutputValue - yVal) : yVal));
    //
    // // if (yVal == maxOutputValue || yVal == minOutputValue) {
    // // isRealValuesLutPathMoveToDefined = false;
    // // isOutsideRangeLutPathMoveToDefined = false;
    // // } else {
    // if ((minInputValue + i) < lowInputValue || (minInputValue + i) > highInputValue) {
    // if (isOutsideRangeLutPathMoveToDefined) {
    // outsideRangeLutPath.lineTo(xVal, yVal);
    // isRealValuesLutPathMoveToDefined = false;
    // } else {
    // outsideRangeLutPath.moveTo(xVal, yVal);
    // isOutsideRangeLutPathMoveToDefined = true;
    // }
    // } else {
    // if (isRealValuesLutPathMoveToDefined) {
    // insideRangeLutPath.lineTo(xVal, yVal);
    // isOutsideRangeLutPathMoveToDefined = false;
    // } else {
    // insideRangeLutPath.moveTo(xVal, yVal);
    // isRealValuesLutPathMoveToDefined = true;
    // }
    // }
    // }
    //
    // // /////////////////////////////////////////////////////////////////////////////////
    // // Path of Interest defined in a CW system
    //
    // final Path2D xAxisMaxOutValueLine = new Path2D.Float();
    // xAxisMaxOutValueLine.moveTo(xAxisCoordinateSystemMinValue, yAxisCoordinateSystemRange);
    // xAxisMaxOutValueLine.lineTo(xAxisCoordinateSystemMaxValue, yAxisCoordinateSystemRange);
    //
    // int xLowLevel = (int) Math.round(xAxisRescaleRatio * lowLevel);
    // int xHighLevel = (int) Math.round(xAxisRescaleRatio * highLevel);
    // int xLevel = (int) Math.round(xAxisRescaleRatio * level);
    //
    // final Path2D yAxisOnLowLevelLine = new Path2D.Float();
    // if (lowLevel >= lowInputValue) {
    // yAxisOnLowLevelLine.moveTo(xLowLevel, 0);
    // yAxisOnLowLevelLine.lineTo(xLowLevel, yAxisCoordinateSystemRange);
    // }
    // final Path2D yAxisOnHighLevelLine = new Path2D.Float();
    // if (highLevel <= highInputValue) {
    // yAxisOnHighLevelLine.moveTo(xHighLevel, 0);
    // yAxisOnHighLevelLine.lineTo(xHighLevel, yAxisCoordinateSystemRange);
    // }
    // // final Path2D yAxisOnLevelLine = new Path2D.Float();
    // // yAxisOnLevelLine.moveTo(xLevel, 0);
    // // yAxisOnLevelLine.lineTo(xLevel, yAxisCoordinateSystemRange);
    // //
    // // final Path2D xAxisOnLevelLine = new Path2D.Float();
    // // int yLevel = lookup.lookup(0, (int) level) & 0x000000FF;
    // // yLevel = Math.round(yAxisRescaleRatio * (inverseLut ? (maxOutputValue - yLevel) : yLevel));
    // // xAxisOnLevelLine.moveTo(0, yLevel);
    // // xAxisOnLevelLine.lineTo(xLevel, yLevel);
    //
    // // if (((int) level >= 0 && (int) level < fullRangeVoiLUT.length)) {
    // // int yLevel = fullRangeVoiLUT[(int) level] & 0x000000FF;
    // // yLevel = Math.round(yAxisRescaleRatio * (inverseLut ? (maxOutputValue - yLevel) : yLevel));
    // //
    // // xAxisOnLevelLine.moveTo(0, yLevel);
    // // xAxisOnLevelLine.lineTo(xLevel, yLevel);
    // // }
    //
    // final Path2D xAxisOnMinValueLine = new Path2D.Float();
    // int xMinVal = lowInputValue;
    // // int yMinVal = fullRangeVoiLUT[lowInputValue] & 0x000000FF;
    // int yMinVal = lookup.lookup(0, lowInputValue) & 0x000000FF;
    // yMinVal = inverseLut ? maxOutputValue - yMinVal : yMinVal;
    //
    // if (yMinVal != minOutputValue && yMinVal != maxOutputValue) {
    // xAxisOnMinValueLine.moveTo(0, Math.round(yAxisRescaleRatio * yMinVal));
    // xAxisOnMinValueLine.lineTo(Math.round(xAxisRescaleRatio * xMinVal),
    // Math.round(yAxisRescaleRatio * yMinVal));
    // }
    //
    // final Path2D yAxisOnMinValueLine = new Path2D.Float();
    // // if (xMinVal != xLowLevel && xMinVal != xLevel && xMinVal != xHighLevel) {
    // yAxisOnMinValueLine.moveTo(Math.round(xAxisRescaleRatio * xMinVal), 0);
    // yAxisOnMinValueLine.lineTo(Math.round(xAxisRescaleRatio * xMinVal), Math.round(yAxisRescaleRatio * yMinVal));
    // // }
    //
    // int xMaxVal = highInputValue;
    // // int yMaxVal = fullRangeVoiLUT[highInputValue] & 0x000000FF;
    // int yMaxVal = lookup.lookup(0, highInputValue) & 0x000000FF;
    // yMaxVal = inverseLut ? maxOutputValue - yMaxVal : yMaxVal;
    //
    // final Path2D xAxisOnMaxValueLine = new Path2D.Float();
    // if (yMaxVal != minOutputValue && yMaxVal != maxOutputValue) {
    // xAxisOnMaxValueLine.moveTo(0, Math.round(yAxisRescaleRatio * yMaxVal));
    // xAxisOnMaxValueLine.lineTo(Math.round(xAxisRescaleRatio * xMaxVal),
    // Math.round(yAxisRescaleRatio * yMaxVal));
    // }
    // final Path2D yAxisOnMaxValue = new Path2D.Float();
    // // if (xMaxVal != xLowLevel && xMaxVal != xLevel && xMaxVal != xHighLevel) {
    // yAxisOnMaxValue.moveTo(Math.round(xAxisRescaleRatio * xMaxVal), 0);
    // yAxisOnMaxValue.lineTo(Math.round(xAxisRescaleRatio * xMaxVal), Math.round(yAxisRescaleRatio * yMaxVal));
    // // }
    //
    // // /////////////////////////////////////////////////////////////////////////////////
    // // ViewPane transform in a CCW system
    //
    // final float lutGraphXPos = (viewPaneBound.width - lutGraphWidth) / 2;
    // final float lutGraphYPos = (viewPaneBound.height - lutGraphHeight) / 2;
    //
    // final AffineTransform lutGraphViewPaneTranslate =
    // AffineTransform.getTranslateInstance(lutGraphXPos, lutGraphYPos);
    //
    // final AffineTransform coordinateSystemViewPaneTransform =
    // AffineTransform.getTranslateInstance(-xOffsetCoordinateSystemOrigin,
    // coordinateSystemPath.getBounds2D().getHeight() + yOffsetCoordinateSystemOrigin);
    // coordinateSystemViewPaneTransform.translate(lutGraphMargin, lutGraphMargin);
    // coordinateSystemViewPaneTransform.concatenate(lutGraphViewPaneTranslate);
    //
    // final AffineTransform flipVerticalTransform = AffineTransform.getScaleInstance(1, -1);
    // // Note : this flipVertical transform has to be used when drawing is defined in a CW system knowing that
    // // graphics2D coordinate system is CCW
    // coordinateSystemViewPaneTransform.concatenate(flipVerticalTransform);
    //
    // // /////////////////////////////////////////////////////////////////////////////////
    // // Transform all path
    //
    // lutGraphBoundingRect.transform(lutGraphViewPaneTranslate);
    //
    // coordinateSystemPath.transform(coordinateSystemViewPaneTransform);
    // xAxisMaxOutValueLine.transform(coordinateSystemViewPaneTransform);
    // insideRangeLutPath.transform(coordinateSystemViewPaneTransform);
    // outsideRangeLutPath.transform(coordinateSystemViewPaneTransform);
    // xAxisOnMinValueLine.transform(coordinateSystemViewPaneTransform);
    // yAxisOnMinValueLine.transform(coordinateSystemViewPaneTransform);
    // xAxisOnMaxValueLine.transform(coordinateSystemViewPaneTransform);
    // yAxisOnMaxValue.transform(coordinateSystemViewPaneTransform);
    // yAxisOnLowLevelLine.transform(coordinateSystemViewPaneTransform);
    // yAxisOnHighLevelLine.transform(coordinateSystemViewPaneTransform);
    // // yAxisOnLevelLine.transform(coordinateSystemViewPaneTransform);
    // // xAxisOnLevelLine.transform(coordinateSystemViewPaneTransform);
    //
    // // /////////////////////////////////////////////////////////////////////////////////
    // // Draw Background
    //
    // float alphaReal = 0.75f; // [0.0 ; 1.0]
    // int alphaMask = 0x00FFFFFF | (Math.round(alphaReal * 255) << 24);
    // g2d.setPaint(new Color(Color.GRAY.getRGB() & alphaMask, true));
    // g2d.fill(lutGraphBoundingRect); // Handles background transparency inside bounding rectangle
    // g2d.setRenderingHint(RenderingHints.KEY_ANTIALIASING, RenderingHints.VALUE_ANTIALIAS_ON);
    //
    // // /////////////////////////////////////////////////////////////////////////////////
    // // Draw Histogram
    //
    // boolean showHistogram = true;
    // Histogram histogram =
    // showHistogram ? image.getHistogram(view2DPane.getSourceImage(), null, pixelPadding) : null;
    //
    // if (histogram != null) {
    //
    // boolean logarithmRescale = true;
    //
    // final int[] histoData = histogram.getBins(0);
    // int histoCount = Integer.MIN_VALUE;
    // for (int c : histoData) {
    // histoCount = Math.max(histoCount, c);
    // }
    //
    // double maxHistoCount = logarithmRescale ? Math.log1p(histoCount) : histoCount;
    //
    // final float yAxisHistoRescaleRatio = (float) (yAxisCoordinateSystemRange / maxHistoCount);
    // // final float xAxisHistoRescaleRatio = xAxisCoordinateSystemRange / histogram.getNumBins(0);
    // final float xAxisHistoRescaleRatio = xAxisCoordinateSystemRange / lutInputRange;
    //
    // // assert histogram.getNumBins(0) == lutInputRange;
    //
    // final Point2D pt0 = new Point2D.Float();
    // final Point2D pt1 = new Point2D.Float();
    //
    // g2d.setPaint(Color.DARK_GRAY);
    // g2d.setStroke(new BasicStroke(1.0F));
    //
    // // for (int i = 0; i < histogram.getNumBins(0); i++) {
    // for (int i = 0; i < lutInputRange; i++) {
    // double xVal = (minInputValue + i) * xAxisHistoRescaleRatio;
    // double yVal =
    // (logarithmRescale ? Math.log1p(histoData[i]) : (double) histoData[i]) * yAxisHistoRescaleRatio;
    // pt0.setLocation(xVal, 0);
    // pt1.setLocation(xVal, yVal);
    //
    // coordinateSystemViewPaneTransform.transform(pt0, pt0);
    // coordinateSystemViewPaneTransform.transform(pt1, pt1);
    //
    // g2d.drawLine((int) Math.round(pt0.getX()), (int) Math.round(pt0.getY()), (int) Math.round(pt1.getX()),
    // (int) Math.round(pt1.getY()));
    // }
    // }
    // // /////////////////////////////////////////////////////////////////////////////////
    // // Draw Path
    //
    // g2d.setPaint(Color.ORANGE);
    // g2d.setStroke(new BasicStroke(2.0F));
    // g2d.draw(lutGraphBoundingRect);
    //
    // g2d.setPaint(Color.RED);
    // g2d.setStroke(new BasicStroke(1.0F));
    // g2d.draw(coordinateSystemPath);
    //
    // g2d.setStroke(
    // new BasicStroke(0.5f, BasicStroke.CAP_BUTT, BasicStroke.JOIN_MITER, 10f, new float[] { 5.0f }, 0.0f));
    // g2d.draw(xAxisMaxOutValueLine);
    //
    // g2d.setPaint(Color.BLUE);
    // g2d.setStroke(new BasicStroke(1.0F));
    // g2d.draw(insideRangeLutPath);
    //
    // g2d.setStroke(
    // new BasicStroke(0.5f, BasicStroke.CAP_BUTT, BasicStroke.JOIN_MITER, 5f, new float[] { 5.0f }, 0.0f));
    // g2d.draw(outsideRangeLutPath);
    //
    // g2d.draw(xAxisOnMinValueLine);
    // g2d.draw(yAxisOnMinValueLine);
    // g2d.draw(xAxisOnMaxValueLine);
    // g2d.draw(yAxisOnMaxValue);
    //
    // g2d.setPaint(Color.CYAN);
    // g2d.draw(yAxisOnLowLevelLine);
    // g2d.draw(yAxisOnHighLevelLine);
    // // g2d.draw(yAxisOnLevelLine);
    // // g2d.draw(xAxisOnLevelLine);
    //
    // // /////////////////////////////////////////////////////////////////////////////////
    // // Draw Strings
    //
    // String str = Integer.toString(maxOutputValue);
    // int strWidth = g2d.getFontMetrics().stringWidth(str);
    // float xStrPos = -strWidth - 8;
    // float yStrPos = Math.round(maxOutputValue * yAxisRescaleRatio) - midfontHeight;
    // Point2D ptStr = new Point2D.Float(xStrPos, yStrPos);
    // coordinateSystemViewPaneTransform.transform(ptStr, ptStr);
    // DefaultGraphicLabel.paintFontOutline(g2d, str, Math.round(ptStr.getX()), Math.round(ptStr.getY()));
    //
    // str = Integer.toString(minOutputValue);
    // strWidth = g2d.getFontMetrics().stringWidth(str);
    // xStrPos = -strWidth - 8;
    // yStrPos = Math.round(minOutputValue * yAxisRescaleRatio) - midfontHeight;
    // ptStr.setLocation(xStrPos, yStrPos);
    // coordinateSystemViewPaneTransform.transform(ptStr, ptStr);
    // DefaultGraphicLabel.paintFontOutline(g2d, str, Math.round(ptStr.getX()), Math.round(ptStr.getY()));
    //
    // str = Integer.toString(yMinVal);
    // strWidth = g2d.getFontMetrics().stringWidth(str);
    // xStrPos = -strWidth - 8;
    // yStrPos = Math.round(yAxisRescaleRatio * yMinVal) - midfontHeight;
    // ptStr.setLocation(xStrPos, yStrPos);
    // coordinateSystemViewPaneTransform.transform(ptStr, ptStr);
    // DefaultGraphicLabel.paintFontOutline(g2d, str, Math.round(ptStr.getX()), Math.round(ptStr.getY()));
    //
    // str = Integer.toString(yMaxVal);
    // strWidth = g2d.getFontMetrics().stringWidth(str);
    // xStrPos = -strWidth - 8;
    // yStrPos = Math.round(yAxisRescaleRatio * yMaxVal) - midfontHeight;
    // ptStr.setLocation(xStrPos, yStrPos);
    // coordinateSystemViewPaneTransform.transform(ptStr, ptStr);
    // DefaultGraphicLabel.paintFontOutline(g2d, str, Math.round(ptStr.getX()), Math.round(ptStr.getY()));
    //
    // str = Integer.toString(xMinVal);
    // strWidth = g2d.getFontMetrics().stringWidth(str);
    // xStrPos = Math.round(xAxisRescaleRatio * xMinVal) - strWidth / 2;
    // yStrPos = -midfontHeight - 8;
    // ptStr.setLocation(xStrPos, yStrPos);
    // coordinateSystemViewPaneTransform.transform(ptStr, ptStr);
    // DefaultGraphicLabel.paintFontOutline(g2d, str, Math.round(ptStr.getX()), Math.round(ptStr.getY()));
    //
    // str = Integer.toString(xMaxVal);
    // strWidth = g2d.getFontMetrics().stringWidth(str);
    // xStrPos = Math.round(xAxisRescaleRatio * xMaxVal) - strWidth / 2;
    // yStrPos = -midfontHeight - 8;
    // ptStr.setLocation(xStrPos, yStrPos);
    // coordinateSystemViewPaneTransform.transform(ptStr, ptStr);
    // DefaultGraphicLabel.paintFontOutline(g2d, str, Math.round(ptStr.getX()), Math.round(ptStr.getY()));
    //
    // // ///////////////////////////////////////////////////////////////////////////////
    // g2d.setPaint(oldPaint);
    // g2d.setStroke(oldStroke);
    // g2d.setRenderingHints(oldRenderingHints);
    // }

<<<<<<< HEAD
    public void drawScale(Graphics2D g2d, Rectangle bound, float fontHeight) {
        ImageElement image = view2DPane.getImage();
        PlanarImage source = image.getImage();
        if (source == null) {
            return;
        }

        double zoomFactor = view2DPane.getViewModel().getViewScale();

        double scale = image.getPixelSize() / zoomFactor;
        double scaleSizex =
            ajustShowScale(scale, (int) Math.min(zoomFactor * source.width() * image.getRescaleX(), bound.width / 2.0));
        if (showBottomScale && scaleSizex > 50.0d) {
            Unit[] unit = { image.getPixelSpacingUnit() };
            String str = ajustLengthDisplay(scaleSizex * scale, unit);
            g2d.setStroke(new BasicStroke(1.0F));
            g2d.setRenderingHint(RenderingHints.KEY_ANTIALIASING, RenderingHints.VALUE_ANTIALIAS_ON);
            g2d.setPaint(Color.BLACK);

            double posx = bound.width / 2.0 - scaleSizex / 2.0;
            double posy = bound.height - border - 1.5; // - 1.5 is for outline
            Line2D line = new Line2D.Double(posx, posy, posx + scaleSizex, posy);
            g2d.draw(getOutLine(line));
            line.setLine(posx, posy - thickLength, posx, posy);
            g2d.draw(getOutLine(line));
            line.setLine(posx + scaleSizex, posy - thickLength, posx + scaleSizex, posy);
            g2d.draw(getOutLine(line));
            int divisor = str.indexOf("5") == -1 ? str.indexOf("2") == -1 ? 10 : 2 : 5; //$NON-NLS-1$ //$NON-NLS-2$
            double midThick = thickLength * 2.0 / 3.0;
            double smallThick = thickLength / 3.0;
            double divSquare = scaleSizex / divisor;
            for (int i = 1; i < divisor; i++) {
                line.setLine(posx + divSquare * i, posy, posx + divSquare * i, posy - midThick);
                g2d.draw(getOutLine(line));
            }
            if (divSquare > 90) {
                double secondSquare = divSquare / 10.0;
                for (int i = 0; i < divisor; i++) {
                    for (int k = 1; k < 10; k++) {
                        double secBar = posx + divSquare * i + secondSquare * k;
                        line.setLine(secBar, posy, secBar, posy - smallThick);
                        g2d.draw(getOutLine(line));
                    }
                }
            }

            g2d.setPaint(Color.white);
            line.setLine(posx, posy, posx + scaleSizex, posy);
            g2d.draw(line);
            line.setLine(posx, posy - thickLength, posx, posy);
            g2d.draw(line);
            line.setLine(posx + scaleSizex, posy - thickLength, posx + scaleSizex, posy);
            g2d.draw(line);

            for (int i = 0; i < divisor; i++) {
                line.setLine(posx + divSquare * i, posy, posx + divSquare * i, posy - midThick);
                g2d.draw(line);
            }
            if (divSquare > 90) {
                double secondSquare = divSquare / 10.0;
                for (int i = 0; i < divisor; i++) {
                    for (int k = 1; k < 10; k++) {
                        double secBar = posx + divSquare * i + secondSquare * k;
                        line.setLine(secBar, posy, secBar, posy - smallThick);
                        g2d.draw(line);
                    }
                }
            }
            g2d.setRenderingHint(RenderingHints.KEY_ANTIALIASING, RenderingHints.VALUE_ANTIALIAS_DEFAULT);
            String pixSizeDesc = image.getPixelSizeCalibrationDescription();
            if (StringUtil.hasText(pixSizeDesc)) {
                DefaultGraphicLabel.paintFontOutline(g2d, pixSizeDesc, (float) (posx + scaleSizex + 5),
                    (float) posy - fontHeight);
            }
            str += " " + unit[0].getAbbreviation(); //$NON-NLS-1$
            DefaultGraphicLabel.paintFontOutline(g2d, str, (float) (posx + scaleSizex + 5), (float) posy);
        }

        double scaleSizeY = ajustShowScale(scale,
            (int) Math.min(zoomFactor * source.height() * image.getRescaleY(), bound.height / 2.0));

        if (scaleSizeY > 30.0d) {
            Unit[] unit = { image.getPixelSpacingUnit() };
            String str = ajustLengthDisplay(scaleSizeY * scale, unit);

            float strokeWidth = g2d.getFont().getSize() / 15.0f;
            strokeWidth = strokeWidth < 1.0f ? 1.0f : strokeWidth;
            g2d.setStroke(new BasicStroke(strokeWidth));
            g2d.setRenderingHint(RenderingHints.KEY_ANTIALIASING, RenderingHints.VALUE_ANTIALIAS_ON);
            g2d.setPaint(Color.black);

            double posx = border - 1.5f; // -1.5 for outline
            double posy = bound.height / 2.0 - scaleSizeY / 2.0;
            Line2D line = new Line2D.Double(posx, posy, posx, posy + scaleSizeY);
            g2d.draw(getOutLine(line));
            line.setLine(posx, posy, posx + thickLength, posy);
            g2d.draw(getOutLine(line));
            line.setLine(posx, posy + scaleSizeY, posx + thickLength, posy + scaleSizeY);
            g2d.draw(getOutLine(line));
            int divisor = str.indexOf("5") == -1 ? str.indexOf("2") == -1 ? 10 : 2 : 5; //$NON-NLS-1$ //$NON-NLS-2$
            double divSquare = scaleSizeY / divisor;
            double midThick = thickLength * 2.0 / 3.0;
            double smallThick = thickLength / 3.0;
            for (int i = 0; i < divisor; i++) {
                line.setLine(posx, posy + divSquare * i, posx + midThick, posy + divSquare * i);
                g2d.draw(getOutLine(line));
            }
            if (divSquare > 90) {
                double secondSquare = divSquare / 10.0;
                for (int i = 0; i < divisor; i++) {
                    for (int k = 1; k < 10; k++) {
                        double secBar = posy + divSquare * i + secondSquare * k;
                        line.setLine(posx, secBar, posx + smallThick, secBar);
                        g2d.draw(getOutLine(line));
                    }
                }
            }

            g2d.setPaint(Color.WHITE);
            line.setLine(posx, posy, posx, posy + scaleSizeY);
            g2d.draw(line);
            line.setLine(posx, posy, posx + thickLength, posy);
            g2d.draw(line);
            line.setLine(posx, posy + scaleSizeY, posx + thickLength, posy + scaleSizeY);
            g2d.draw(line);
            for (int i = 0; i < divisor; i++) {
                line.setLine(posx, posy + divSquare * i, posx + midThick, posy + divSquare * i);
                g2d.draw(line);
            }
            if (divSquare > 90) {
                double secondSquare = divSquare / 10.0;
                for (int i = 0; i < divisor; i++) {
                    for (int k = 1; k < 10; k++) {
                        double secBar = posy + divSquare * i + secondSquare * k;
                        line.setLine(posx, secBar, posx + smallThick, secBar);
                        g2d.draw(line);
                    }
                }
            }

            g2d.setRenderingHint(RenderingHints.KEY_ANTIALIASING, RenderingHints.VALUE_ANTIALIAS_DEFAULT);

            DefaultGraphicLabel.paintFontOutline(g2d, str + " " + unit[0].getAbbreviation(), (int) posx, //$NON-NLS-1$
                (int) (posy - 5 * strokeWidth));
        }

    }

    private double ajustShowScale(double ratio, int maxLength) {
        int digits = (int) ((Math.log(maxLength * ratio) / Math.log(10)) + 1);
        double scaleLength = Math.pow(10, digits);
        double scaleSize = scaleLength / ratio;

        int loop = 0;
        while ((int) scaleSize > maxLength) {
            scaleLength /= findGeometricSuite(scaleLength);
            scaleSize = scaleLength / ratio;
            loop++;
            if (loop > 50) {
                return 0.0;
            }
        }
        return scaleSize;
    }

    public double findGeometricSuite(double length) {
        int shift = (int) ((Math.log(length) / Math.log(10)) + 0.1);
        int firstDigit = (int) (length / Math.pow(10, shift) + 0.5);
        if (firstDigit == 5) {
            return 2.5;
        }
        return 2.0;

    }

    public String ajustLengthDisplay(double scaleLength, Unit[] unit) {
        double ajustScaleLength = scaleLength;

        Unit ajustUnit = unit[0];

        if (scaleLength < 1.0) {
            Unit down = ajustUnit;
            while ((down = down.getDownUnit()) != null) {
                double length = scaleLength * down.getConversionRatio(unit[0].getConvFactor());
                if (length > 1) {
                    ajustUnit = down;
                    ajustScaleLength = length;
                    break;
                }
            }
        } else if (scaleLength > 10.0) {
            Unit up = ajustUnit;
            while ((up = up.getUpUnit()) != null) {
                double length = scaleLength * up.getConversionRatio(unit[0].getConvFactor());
                if (length < 1) {
                    break;
                }
                ajustUnit = up;
                ajustScaleLength = length;
            }
        }
        // Trick to keep the value as a return parameter
        unit[0] = ajustUnit;
        if (ajustScaleLength < 1.0) {
            return ajustScaleLength < 0.001 ? DecFormater.scientificFormat(ajustScaleLength)
                : DecFormater.fourDecimal(ajustScaleLength);
        }
        return ajustScaleLength > 50000.0 ? DecFormater.scientificFormat(ajustScaleLength)
            : DecFormater.twoDecimal(ajustScaleLength);
    }

    public static final char getImageOrientationOposite(char c) {
        switch (c) {
            case 'L':
                return 'R';
            case 'R':
                return 'L';
            case 'P':
                return 'A';
            case 'A':
                return 'P';
            case 'H':
                return 'F';
            case 'F':
                return 'H';
        }
        return ' ';
    }

    public static final char getMajorAxisFromPatientRelativeDirectionCosine(double x, double y, double z) {
        char axis = ' ';

        char orientationX = x < 0 ? 'L' : 'R';
        char orientationY = y < 0 ? 'P' : 'A';
        char orientationZ = z < 0 ? 'H' : 'F';

        double absX = Math.abs(x);
        double absY = Math.abs(y);
        double absZ = Math.abs(z);

        // The tests here really don't need to check the other dimensions,
        // just the threshold, since the sum of the squares should be == 1.0
        // but just in case ...

        if (absX > 0.8 && absX > absY && absX > absZ) {
            axis = orientationX;
        } else if (absY > 0.8 && absY > absX && absY > absZ) {
            axis = orientationY;
        } else if (absZ > 0.8 && absZ > absX && absZ > absY) {
            axis = orientationZ;
        }

        return axis;
    }

=======
>>>>>>> 0ab682bb
    protected void drawExtendedActions(Graphics2D g2d, Point2D.Float[] positions) {
        if (!view2DPane.getViewButtons().isEmpty()) {
            int space = 5;
            int height = 0;
            for (ViewButton b : view2DPane.getViewButtons()) {
                if (b.isVisible() && b.getPosition() == GridBagConstraints.EAST) {
                    height += b.getIcon().getIconHeight() + 5;
                }
            }

            Point2D.Float midy = new Point2D.Float(positions[1].x,
                (float) (view2DPane.getJComponent().getHeight() * 0.5 - (height - space) * 0.5));
            SynchData synchData = (SynchData) view2DPane.getActionValue(ActionW.SYNCH_LINK.cmd());
            boolean tile = synchData != null && SynchData.Mode.TILE.equals(synchData.getMode());

            for (ViewButton b : view2DPane.getViewButtons()) {
                if (b.isVisible() && (tile && b.getIcon() == View2d.KO_ICON) == false) {
                    Icon icon = b.getIcon();
                    int p = b.getPosition();

                    if (p == GridBagConstraints.EAST) {
                        b.x = midy.x - icon.getIconWidth();
                        b.y = midy.y;
                        midy.y += icon.getIconHeight() + 5;
                    } else if (p == GridBagConstraints.NORTHEAST) {
                        b.x = positions[1].x - icon.getIconWidth();
                        b.y = positions[1].y;
                        positions[1].x -= icon.getIconWidth() + 5;
                    } else if (p == GridBagConstraints.SOUTHEAST) {
                        b.x = positions[2].x - icon.getIconWidth();
                        b.y = positions[2].y - icon.getIconHeight();
                        positions[2].x -= icon.getIconWidth() + 5;
                    } else if (p == GridBagConstraints.NORTHWEST) {
                        b.x = positions[0].x;
                        b.y = positions[0].y;
                        positions[0].x += icon.getIconWidth() + 5;
                    } else if (p == GridBagConstraints.SOUTHWEST) {
                        b.x = positions[3].x;
                        b.y = positions[3].y - icon.getIconHeight();
                        positions[3].x += icon.getIconWidth() + 5;
                    } else {
                        b.x = midy.x - icon.getIconWidth();
                        b.y = midy.y;
                        midy.y += icon.getIconHeight() + 5;
                    }
                    icon.paintIcon(view2DPane.getJComponent(), g2d, (int) b.x, (int) b.y);
                }
            }
        }
    }

}<|MERGE_RESOLUTION|>--- conflicted
+++ resolved
@@ -15,13 +15,7 @@
 import java.awt.Graphics2D;
 import java.awt.GridBagConstraints;
 import java.awt.Rectangle;
-<<<<<<< HEAD
-import java.awt.RenderingHints;
 import java.awt.font.TextAttribute;
-import java.awt.geom.Line2D;
-=======
-import java.awt.font.TextAttribute;
->>>>>>> 0ab682bb
 import java.awt.geom.Point2D;
 import java.util.HashMap;
 import java.util.Map;
@@ -35,20 +29,11 @@
 import org.weasis.core.api.gui.util.DecFormater;
 import org.weasis.core.api.gui.util.Filter;
 import org.weasis.core.api.gui.util.JMVUtils;
-<<<<<<< HEAD
-import org.weasis.core.api.image.ImageOpNode;
 import org.weasis.core.api.image.OpManager;
-import org.weasis.core.api.image.PseudoColorOp;
-=======
-import org.weasis.core.api.image.FlipOp;
-import org.weasis.core.api.image.OpManager;
-import org.weasis.core.api.image.RotationOp;
->>>>>>> 0ab682bb
 import org.weasis.core.api.image.WindowOp;
 import org.weasis.core.api.media.data.ImageElement;
 import org.weasis.core.api.media.data.MediaSeries;
 import org.weasis.core.api.media.data.MediaSeriesGroup;
-import org.weasis.core.api.media.data.PlanarImage;
 import org.weasis.core.api.media.data.Series;
 import org.weasis.core.api.media.data.TagView;
 import org.weasis.core.api.media.data.TagW;
@@ -249,12 +234,8 @@
                 sb.append(DecFormater.oneDecimal(window));
                 sb.append("/");//$NON-NLS-1$
                 sb.append(DecFormater.oneDecimal(level));
-<<<<<<< HEAD
-                if (dcm != null) {
-=======
 
                 if (image != null) {
->>>>>>> 0ab682bb
                     PresentationStateReader prReader =
                         (PresentationStateReader) view2DPane.getActionValue(PresentationStateReader.TAG_PR_READER);
                     boolean pixelPadding =
@@ -283,16 +264,9 @@
             drawY -= fontHeight;
         }
         if (getDisplayPreferences(ROTATION) && hideMin) {
-<<<<<<< HEAD
-            DefaultGraphicLabel.paintFontOutline(g2,
-                Messages.getString("InfoLayer.angle") + StringUtil.COLON_AND_SPACE //$NON-NLS-1$
-                    + view2DPane.getActionValue(ActionW.ROTATION.cmd()) + " " //$NON-NLS-1$
-                    + Messages.getString("InfoLayer.angle_symb"), //$NON-NLS-1$
-=======
             DefaultGraphicLabel.paintFontOutline(g2, Messages.getString("InfoLayer.angle") + StringUtil.COLON_AND_SPACE //$NON-NLS-1$
                 + view2DPane.getActionValue(ActionW.ROTATION.cmd()) + " " //$NON-NLS-1$
                 + Messages.getString("InfoLayer.angle_symb"), //$NON-NLS-1$
->>>>>>> 0ab682bb
                 border, drawY);
             drawY -= fontHeight;
         }
@@ -463,13 +437,8 @@
                 rowTop = ImageOrientation.makePatientOrientationFromPatientRelativeDirectionCosine(vc.x, vc.y, vc.z);
 
             } else {
-<<<<<<< HEAD
-                String[] po = TagD.getTagValue(dcm, Tag.PatientOrientation, String[].class);
+                String[] po = TagD.getTagValue(image, Tag.PatientOrientation, String[].class);
                 Integer rotationAngle = (Integer) view2DPane.getActionValue(ActionW.ROTATION.cmd());
-=======
-                String[] po = TagD.getTagValue(image, Tag.PatientOrientation, String[].class);
-                Integer rotationAngle = (Integer) disOp.getParamValue(RotationOp.OP_NAME, RotationOp.P_ROTATE);
->>>>>>> 0ab682bb
                 if (po != null && po.length == 2 && (rotationAngle == null || rotationAngle == 0)) {
                     // Do not display if there is a transformation
                     if (JMVUtils.getNULLtoFalse(view2DPane.getActionValue((ActionW.FLIP.cmd())))) {
@@ -590,94 +559,6 @@
         return null;
     }
 
-<<<<<<< HEAD
-    public Rectangle2D getOutLine(Line2D l) {
-        Rectangle2D r = l.getBounds2D();
-        r.setFrame(r.getX() - 1.0, r.getY() - 1.0, r.getWidth() + 2.0, r.getHeight() + 2.0);
-        return r;
-    }
-
-    public void drawLUT(Graphics2D g2, Rectangle bound, float midfontHeight) {
-        OpManager disOp = view2DPane.getDisplayOpManager();
-        ImageOpNode pseudoColorOp = disOp.getNode(PseudoColorOp.OP_NAME);
-        ByteLut lut = null;
-        if (pseudoColorOp != null) {
-            lut = (ByteLut) pseudoColorOp.getParam(PseudoColorOp.P_LUT);
-        }
-        if (lut != null && bound.height > 350) {
-            if (lut.getLutTable() == null) {
-                lut = ByteLut.grayLUT;
-            }
-            byte[][] table = JMVUtils.getNULLtoFalse(pseudoColorOp.getParam(PseudoColorOp.P_LUT_INVERSE))
-                ? lut.getInvertedLutTable() : lut.getLutTable();
-            float length = table[0].length;
-
-            int width = 0;
-            for (ViewButton b : view2DPane.getViewButtons()) {
-                if (b.isVisible() && b.getPosition() == GridBagConstraints.EAST) {
-                    int w = b.getIcon().getIconWidth() + 5;
-                    if (w > width) {
-                        width = w;
-                    }
-                }
-            }
-            float x = bound.width - 30f - width;
-            float y = bound.height / 2f - length / 2f;
-
-            g2.setPaint(Color.BLACK);
-            Rectangle2D.Float rect = new Rectangle2D.Float(x - 11f, y - 2f, 12f, 2f);
-            g2.draw(rect);
-            int separation = 4;
-            float step = length / separation;
-            for (int i = 1; i < separation; i++) {
-                float posY = y + i * step;
-                rect.setRect(x - 6f, posY - 1f, 7f, 2f);
-                g2.draw(rect);
-            }
-            rect.setRect(x - 11f, y + length, 12f, 2f);
-            g2.draw(rect);
-            rect.setRect(x - 2f, y - 2f, 23f, length + 4f);
-            g2.draw(rect);
-
-            g2.setPaint(Color.WHITE);
-            Line2D.Float line = new Line2D.Float(x - 10f, y - 1f, x - 1f, y - 1f);
-            g2.draw(line);
-
-            Double ww = (Double) disOp.getParamValue(WindowOp.OP_NAME, ActionW.WINDOW.cmd());
-            Double wl = (Double) disOp.getParamValue(WindowOp.OP_NAME, ActionW.LEVEL.cmd());
-            if (ww != null && wl != null) {
-                int stepWindow = (int) (ww / separation);
-                int firstlevel = (int) (wl - stepWindow * 2.0);
-                String str = Integer.toString(firstlevel); // $NON-NLS-1$
-                DefaultGraphicLabel.paintFontOutline(g2, str, x - g2.getFontMetrics().stringWidth(str) - 12f,
-                    y + midfontHeight);
-                for (int i = 1; i < separation; i++) {
-                    float posY = y + i * step;
-                    line.setLine(x - 5f, posY, x - 1f, posY);
-                    g2.draw(line);
-                    str = Integer.toString(firstlevel + i * stepWindow); // $NON-NLS-1$
-                    DefaultGraphicLabel.paintFontOutline(g2, str, x - g2.getFontMetrics().stringWidth(str) - 7,
-                        posY + midfontHeight);
-                }
-
-                line.setLine(x - 10f, y + length + 1f, x - 1f, y + length + 1f);
-                g2.draw(line);
-                str = Integer.toString(firstlevel + 4 * stepWindow); // $NON-NLS-1$
-                DefaultGraphicLabel.paintFontOutline(g2, str, x - g2.getFontMetrics().stringWidth(str) - 12,
-                    y + length + midfontHeight);
-                rect.setRect(x - 1f, y - 1f, 21f, length + 2f);
-                g2.draw(rect);
-            }
-
-            for (int k = 0; k < length; k++) {
-                g2.setPaint(new Color(table[2][k] & 0xff, table[1][k] & 0xff, table[0][k] & 0xff));
-                rect.setRect(x, y + k, 19f, 1f);
-                g2.draw(rect);
-            }
-        }
-    }
-=======
->>>>>>> 0ab682bb
     //
     // // TODO must be implemented as component of the layout (must inherit Jcomponent and implements
     // SeriesViewerListener)
@@ -1082,264 +963,6 @@
     // g2d.setRenderingHints(oldRenderingHints);
     // }
 
-<<<<<<< HEAD
-    public void drawScale(Graphics2D g2d, Rectangle bound, float fontHeight) {
-        ImageElement image = view2DPane.getImage();
-        PlanarImage source = image.getImage();
-        if (source == null) {
-            return;
-        }
-
-        double zoomFactor = view2DPane.getViewModel().getViewScale();
-
-        double scale = image.getPixelSize() / zoomFactor;
-        double scaleSizex =
-            ajustShowScale(scale, (int) Math.min(zoomFactor * source.width() * image.getRescaleX(), bound.width / 2.0));
-        if (showBottomScale && scaleSizex > 50.0d) {
-            Unit[] unit = { image.getPixelSpacingUnit() };
-            String str = ajustLengthDisplay(scaleSizex * scale, unit);
-            g2d.setStroke(new BasicStroke(1.0F));
-            g2d.setRenderingHint(RenderingHints.KEY_ANTIALIASING, RenderingHints.VALUE_ANTIALIAS_ON);
-            g2d.setPaint(Color.BLACK);
-
-            double posx = bound.width / 2.0 - scaleSizex / 2.0;
-            double posy = bound.height - border - 1.5; // - 1.5 is for outline
-            Line2D line = new Line2D.Double(posx, posy, posx + scaleSizex, posy);
-            g2d.draw(getOutLine(line));
-            line.setLine(posx, posy - thickLength, posx, posy);
-            g2d.draw(getOutLine(line));
-            line.setLine(posx + scaleSizex, posy - thickLength, posx + scaleSizex, posy);
-            g2d.draw(getOutLine(line));
-            int divisor = str.indexOf("5") == -1 ? str.indexOf("2") == -1 ? 10 : 2 : 5; //$NON-NLS-1$ //$NON-NLS-2$
-            double midThick = thickLength * 2.0 / 3.0;
-            double smallThick = thickLength / 3.0;
-            double divSquare = scaleSizex / divisor;
-            for (int i = 1; i < divisor; i++) {
-                line.setLine(posx + divSquare * i, posy, posx + divSquare * i, posy - midThick);
-                g2d.draw(getOutLine(line));
-            }
-            if (divSquare > 90) {
-                double secondSquare = divSquare / 10.0;
-                for (int i = 0; i < divisor; i++) {
-                    for (int k = 1; k < 10; k++) {
-                        double secBar = posx + divSquare * i + secondSquare * k;
-                        line.setLine(secBar, posy, secBar, posy - smallThick);
-                        g2d.draw(getOutLine(line));
-                    }
-                }
-            }
-
-            g2d.setPaint(Color.white);
-            line.setLine(posx, posy, posx + scaleSizex, posy);
-            g2d.draw(line);
-            line.setLine(posx, posy - thickLength, posx, posy);
-            g2d.draw(line);
-            line.setLine(posx + scaleSizex, posy - thickLength, posx + scaleSizex, posy);
-            g2d.draw(line);
-
-            for (int i = 0; i < divisor; i++) {
-                line.setLine(posx + divSquare * i, posy, posx + divSquare * i, posy - midThick);
-                g2d.draw(line);
-            }
-            if (divSquare > 90) {
-                double secondSquare = divSquare / 10.0;
-                for (int i = 0; i < divisor; i++) {
-                    for (int k = 1; k < 10; k++) {
-                        double secBar = posx + divSquare * i + secondSquare * k;
-                        line.setLine(secBar, posy, secBar, posy - smallThick);
-                        g2d.draw(line);
-                    }
-                }
-            }
-            g2d.setRenderingHint(RenderingHints.KEY_ANTIALIASING, RenderingHints.VALUE_ANTIALIAS_DEFAULT);
-            String pixSizeDesc = image.getPixelSizeCalibrationDescription();
-            if (StringUtil.hasText(pixSizeDesc)) {
-                DefaultGraphicLabel.paintFontOutline(g2d, pixSizeDesc, (float) (posx + scaleSizex + 5),
-                    (float) posy - fontHeight);
-            }
-            str += " " + unit[0].getAbbreviation(); //$NON-NLS-1$
-            DefaultGraphicLabel.paintFontOutline(g2d, str, (float) (posx + scaleSizex + 5), (float) posy);
-        }
-
-        double scaleSizeY = ajustShowScale(scale,
-            (int) Math.min(zoomFactor * source.height() * image.getRescaleY(), bound.height / 2.0));
-
-        if (scaleSizeY > 30.0d) {
-            Unit[] unit = { image.getPixelSpacingUnit() };
-            String str = ajustLengthDisplay(scaleSizeY * scale, unit);
-
-            float strokeWidth = g2d.getFont().getSize() / 15.0f;
-            strokeWidth = strokeWidth < 1.0f ? 1.0f : strokeWidth;
-            g2d.setStroke(new BasicStroke(strokeWidth));
-            g2d.setRenderingHint(RenderingHints.KEY_ANTIALIASING, RenderingHints.VALUE_ANTIALIAS_ON);
-            g2d.setPaint(Color.black);
-
-            double posx = border - 1.5f; // -1.5 for outline
-            double posy = bound.height / 2.0 - scaleSizeY / 2.0;
-            Line2D line = new Line2D.Double(posx, posy, posx, posy + scaleSizeY);
-            g2d.draw(getOutLine(line));
-            line.setLine(posx, posy, posx + thickLength, posy);
-            g2d.draw(getOutLine(line));
-            line.setLine(posx, posy + scaleSizeY, posx + thickLength, posy + scaleSizeY);
-            g2d.draw(getOutLine(line));
-            int divisor = str.indexOf("5") == -1 ? str.indexOf("2") == -1 ? 10 : 2 : 5; //$NON-NLS-1$ //$NON-NLS-2$
-            double divSquare = scaleSizeY / divisor;
-            double midThick = thickLength * 2.0 / 3.0;
-            double smallThick = thickLength / 3.0;
-            for (int i = 0; i < divisor; i++) {
-                line.setLine(posx, posy + divSquare * i, posx + midThick, posy + divSquare * i);
-                g2d.draw(getOutLine(line));
-            }
-            if (divSquare > 90) {
-                double secondSquare = divSquare / 10.0;
-                for (int i = 0; i < divisor; i++) {
-                    for (int k = 1; k < 10; k++) {
-                        double secBar = posy + divSquare * i + secondSquare * k;
-                        line.setLine(posx, secBar, posx + smallThick, secBar);
-                        g2d.draw(getOutLine(line));
-                    }
-                }
-            }
-
-            g2d.setPaint(Color.WHITE);
-            line.setLine(posx, posy, posx, posy + scaleSizeY);
-            g2d.draw(line);
-            line.setLine(posx, posy, posx + thickLength, posy);
-            g2d.draw(line);
-            line.setLine(posx, posy + scaleSizeY, posx + thickLength, posy + scaleSizeY);
-            g2d.draw(line);
-            for (int i = 0; i < divisor; i++) {
-                line.setLine(posx, posy + divSquare * i, posx + midThick, posy + divSquare * i);
-                g2d.draw(line);
-            }
-            if (divSquare > 90) {
-                double secondSquare = divSquare / 10.0;
-                for (int i = 0; i < divisor; i++) {
-                    for (int k = 1; k < 10; k++) {
-                        double secBar = posy + divSquare * i + secondSquare * k;
-                        line.setLine(posx, secBar, posx + smallThick, secBar);
-                        g2d.draw(line);
-                    }
-                }
-            }
-
-            g2d.setRenderingHint(RenderingHints.KEY_ANTIALIASING, RenderingHints.VALUE_ANTIALIAS_DEFAULT);
-
-            DefaultGraphicLabel.paintFontOutline(g2d, str + " " + unit[0].getAbbreviation(), (int) posx, //$NON-NLS-1$
-                (int) (posy - 5 * strokeWidth));
-        }
-
-    }
-
-    private double ajustShowScale(double ratio, int maxLength) {
-        int digits = (int) ((Math.log(maxLength * ratio) / Math.log(10)) + 1);
-        double scaleLength = Math.pow(10, digits);
-        double scaleSize = scaleLength / ratio;
-
-        int loop = 0;
-        while ((int) scaleSize > maxLength) {
-            scaleLength /= findGeometricSuite(scaleLength);
-            scaleSize = scaleLength / ratio;
-            loop++;
-            if (loop > 50) {
-                return 0.0;
-            }
-        }
-        return scaleSize;
-    }
-
-    public double findGeometricSuite(double length) {
-        int shift = (int) ((Math.log(length) / Math.log(10)) + 0.1);
-        int firstDigit = (int) (length / Math.pow(10, shift) + 0.5);
-        if (firstDigit == 5) {
-            return 2.5;
-        }
-        return 2.0;
-
-    }
-
-    public String ajustLengthDisplay(double scaleLength, Unit[] unit) {
-        double ajustScaleLength = scaleLength;
-
-        Unit ajustUnit = unit[0];
-
-        if (scaleLength < 1.0) {
-            Unit down = ajustUnit;
-            while ((down = down.getDownUnit()) != null) {
-                double length = scaleLength * down.getConversionRatio(unit[0].getConvFactor());
-                if (length > 1) {
-                    ajustUnit = down;
-                    ajustScaleLength = length;
-                    break;
-                }
-            }
-        } else if (scaleLength > 10.0) {
-            Unit up = ajustUnit;
-            while ((up = up.getUpUnit()) != null) {
-                double length = scaleLength * up.getConversionRatio(unit[0].getConvFactor());
-                if (length < 1) {
-                    break;
-                }
-                ajustUnit = up;
-                ajustScaleLength = length;
-            }
-        }
-        // Trick to keep the value as a return parameter
-        unit[0] = ajustUnit;
-        if (ajustScaleLength < 1.0) {
-            return ajustScaleLength < 0.001 ? DecFormater.scientificFormat(ajustScaleLength)
-                : DecFormater.fourDecimal(ajustScaleLength);
-        }
-        return ajustScaleLength > 50000.0 ? DecFormater.scientificFormat(ajustScaleLength)
-            : DecFormater.twoDecimal(ajustScaleLength);
-    }
-
-    public static final char getImageOrientationOposite(char c) {
-        switch (c) {
-            case 'L':
-                return 'R';
-            case 'R':
-                return 'L';
-            case 'P':
-                return 'A';
-            case 'A':
-                return 'P';
-            case 'H':
-                return 'F';
-            case 'F':
-                return 'H';
-        }
-        return ' ';
-    }
-
-    public static final char getMajorAxisFromPatientRelativeDirectionCosine(double x, double y, double z) {
-        char axis = ' ';
-
-        char orientationX = x < 0 ? 'L' : 'R';
-        char orientationY = y < 0 ? 'P' : 'A';
-        char orientationZ = z < 0 ? 'H' : 'F';
-
-        double absX = Math.abs(x);
-        double absY = Math.abs(y);
-        double absZ = Math.abs(z);
-
-        // The tests here really don't need to check the other dimensions,
-        // just the threshold, since the sum of the squares should be == 1.0
-        // but just in case ...
-
-        if (absX > 0.8 && absX > absY && absX > absZ) {
-            axis = orientationX;
-        } else if (absY > 0.8 && absY > absX && absY > absZ) {
-            axis = orientationY;
-        } else if (absZ > 0.8 && absZ > absX && absZ > absY) {
-            axis = orientationZ;
-        }
-
-        return axis;
-    }
-
-=======
->>>>>>> 0ab682bb
     protected void drawExtendedActions(Graphics2D g2d, Point2D.Float[] positions) {
         if (!view2DPane.getViewButtons().isEmpty()) {
             int space = 5;
