/*
 * Copyright (c) 2009-2020 Weasis Team and other contributors.
 *
 * This program and the accompanying materials are made available under the terms of the Eclipse
 * Public License 2.0 which is available at https://www.eclipse.org/legal/epl-2.0, or the Apache
 * License, Version 2.0 which is available at https://www.apache.org/licenses/LICENSE-2.0.
 *
 * SPDX-License-Identifier: EPL-2.0 OR Apache-2.0
 */
package org.weasis.dicom.viewer2d;

import java.awt.Color;
import java.awt.Dimension;
import java.awt.GridBagConstraints;
import java.awt.Point;
import java.awt.Rectangle;
import java.awt.datatransfer.DataFlavor;
import java.awt.datatransfer.Transferable;
import java.awt.event.ActionListener;
import java.awt.event.ComponentAdapter;
import java.awt.event.ComponentEvent;
import java.awt.event.FocusEvent;
import java.awt.event.InputEvent;
import java.awt.event.MouseEvent;
import java.awt.geom.Point2D;
import java.awt.geom.Rectangle2D;
import java.beans.PropertyChangeEvent;
import java.io.File;
import java.util.ArrayList;
import java.util.Collection;
import java.util.Comparator;
import java.util.List;
import java.util.Map.Entry;
import java.util.Objects;
import java.util.Optional;
import javax.swing.ButtonGroup;
import javax.swing.ImageIcon;
import javax.swing.JComponent;
import javax.swing.JDialog;
import javax.swing.JMenuItem;
import javax.swing.JOptionPane;
import javax.swing.JPopupMenu;
import javax.swing.JRadioButtonMenuItem;
import javax.swing.JSeparator;
import javax.swing.KeyStroke;
import javax.swing.TransferHandler;
import org.dcm4che3.data.Tag;
import org.dcm4che3.img.lut.PresetWindowLevel;
import org.jogamp.vecmath.Point3d;
import org.jogamp.vecmath.Tuple3d;
import org.jogamp.vecmath.Vector3d;
import org.slf4j.Logger;
import org.slf4j.LoggerFactory;
import org.weasis.core.api.explorer.DataExplorerView;
import org.weasis.core.api.explorer.model.DataExplorerModel;
import org.weasis.core.api.explorer.model.TreeModel;
import org.weasis.core.api.gui.util.ActionState;
import org.weasis.core.api.gui.util.ActionW;
import org.weasis.core.api.gui.util.ComboItemListener;
import org.weasis.core.api.gui.util.Filter;
import org.weasis.core.api.gui.util.JMVUtils;
import org.weasis.core.api.gui.util.MathUtil;
import org.weasis.core.api.gui.util.MouseActionAdapter;
import org.weasis.core.api.image.AffineTransformOp;
import org.weasis.core.api.image.FilterOp;
import org.weasis.core.api.image.ImageOpEvent;
import org.weasis.core.api.image.ImageOpNode;
import org.weasis.core.api.image.OpManager;
import org.weasis.core.api.image.PseudoColorOp;
import org.weasis.core.api.image.SimpleOpManager;
import org.weasis.core.api.image.WindowOp;
import org.weasis.core.api.image.util.ImageLayer;
import org.weasis.core.api.media.data.MediaSeries;
import org.weasis.core.api.media.data.MediaSeriesGroup;
import org.weasis.core.api.media.data.Series;
import org.weasis.core.api.media.data.SeriesThumbnail;
import org.weasis.core.api.media.data.TagW;
import org.weasis.core.api.service.AuditLog;
import org.weasis.core.api.service.BundleTools;
import org.weasis.core.ui.dialog.MeasureDialog;
import org.weasis.core.ui.docking.UIManager;
import org.weasis.core.ui.editor.SeriesViewerFactory;
import org.weasis.core.ui.editor.ViewerPluginBuilder;
import org.weasis.core.ui.editor.image.CalibrationView;
import org.weasis.core.ui.editor.image.DefaultView2d;
import org.weasis.core.ui.editor.image.ImageViewerEventManager;
import org.weasis.core.ui.editor.image.ImageViewerPlugin;
import org.weasis.core.ui.editor.image.MouseActions;
import org.weasis.core.ui.editor.image.PannerListener;
import org.weasis.core.ui.editor.image.PixelInfo;
import org.weasis.core.ui.editor.image.SynchData;
import org.weasis.core.ui.editor.image.SynchData.Mode;
import org.weasis.core.ui.editor.image.SynchEvent;
import org.weasis.core.ui.editor.image.ViewButton;
import org.weasis.core.ui.editor.image.ViewCanvas;
import org.weasis.core.ui.editor.image.ViewerPlugin;
import org.weasis.core.ui.editor.image.ViewerToolBar;
import org.weasis.core.ui.model.AbstractGraphicModel;
import org.weasis.core.ui.model.graphic.DragGraphic;
import org.weasis.core.ui.model.graphic.Graphic;
import org.weasis.core.ui.model.graphic.imp.area.PolygonGraphic;
import org.weasis.core.ui.model.graphic.imp.area.RectangleGraphic;
import org.weasis.core.ui.model.graphic.imp.line.LineGraphic;
import org.weasis.core.ui.model.graphic.imp.line.LineWithGapGraphic;
import org.weasis.core.ui.model.layer.GraphicLayer;
import org.weasis.core.ui.model.layer.LayerType;
import org.weasis.core.ui.model.utils.exceptions.InvalidShapeException;
import org.weasis.core.ui.model.utils.imp.DefaultViewModel;
import org.weasis.core.ui.util.ColorLayerUI;
import org.weasis.core.ui.util.MouseEventDouble;
import org.weasis.core.ui.util.TitleMenuItem;
import org.weasis.core.ui.util.UriListFlavor;
import org.weasis.core.util.LangUtil;
import org.weasis.core.util.StringUtil;
import org.weasis.dicom.codec.DicomEncapDocSeries;
import org.weasis.dicom.codec.DicomImageElement;
import org.weasis.dicom.codec.DicomSeries;
import org.weasis.dicom.codec.DicomVideoSeries;
import org.weasis.dicom.codec.KOSpecialElement;
import org.weasis.dicom.codec.PRSpecialElement;
import org.weasis.dicom.codec.PresentationStateReader;
import org.weasis.dicom.codec.SortSeriesStack;
import org.weasis.dicom.codec.TagD;
import org.weasis.dicom.codec.display.OverlayOp;
import org.weasis.dicom.codec.display.ShutterOp;
import org.weasis.dicom.codec.display.WindowAndPresetsOp;
import org.weasis.dicom.codec.geometry.GeometryOfSlice;
import org.weasis.dicom.codec.geometry.ImageOrientation;
import org.weasis.dicom.codec.geometry.ImageOrientation.Label;
import org.weasis.dicom.codec.geometry.IntersectSlice;
import org.weasis.dicom.codec.geometry.IntersectVolume;
import org.weasis.dicom.codec.geometry.LocalizerPoster;
import org.weasis.dicom.explorer.DicomExplorer;
import org.weasis.dicom.explorer.DicomModel;
import org.weasis.dicom.explorer.LoadLocalDicom;
import org.weasis.dicom.explorer.MimeSystemAppFactory;
import org.weasis.dicom.explorer.SeriesSelectionModel;
import org.weasis.dicom.explorer.pr.PrGraphicUtil;
import org.weasis.dicom.viewer2d.KOComponentFactory.KOViewButton;
import org.weasis.dicom.viewer2d.KOComponentFactory.KOViewButton.eState;
import org.weasis.dicom.viewer2d.mpr.MprView.SliceOrientation;
import org.weasis.opencv.data.PlanarImage;
import org.weasis.opencv.op.lut.WlPresentation;

public class View2d extends DefaultView2d<DicomImageElement> {
  private static final long serialVersionUID = 8334123827855840782L;

  private static final Logger LOGGER = LoggerFactory.getLogger(View2d.class);

  public static final ImageIcon KO_ICON =
      new ImageIcon(View2d.class.getResource("/icon/22x22/dcm-KO.png"));
  public static final ImageIcon PR_ICON =
      new ImageIcon(View2d.class.getResource("/icon/22x22/dcm-PR.png"));

  private final Dimension oldSize;
  private final ContextMenuHandler contextMenuHandler = new ContextMenuHandler();

  protected final KOViewButton koStarButton;

  public View2d(ImageViewerEventManager<DicomImageElement> eventManager) {
    super(eventManager);

    SimpleOpManager manager = imageLayer.getDisplayOpManager();
    manager.addImageOperationAction(new WindowAndPresetsOp());
    manager.addImageOperationAction(new FilterOp());
    manager.addImageOperationAction(new PseudoColorOp());
    manager.addImageOperationAction(new ShutterOp());
    manager.addImageOperationAction(new OverlayOp());
    // Zoom and Rotation must be the last operations for the lens
    manager.addImageOperationAction(new AffineTransformOp());

    infoLayer = new InfoLayer(this);
    oldSize = new Dimension(0, 0);

    // TODO should be a lazy instantiation
    getViewButtons().add(KOComponentFactory.buildKoSelectionButton(this));
    koStarButton = KOComponentFactory.buildKoStarButton(this);
    koStarButton.setPosition(GridBagConstraints.NORTHEAST);
    getViewButtons().add(koStarButton);
  }

  @Override
  public void registerDefaultListeners() {
    super.registerDefaultListeners();
    setTransferHandler(new SequenceHandler());
    addComponentListener(
        new ComponentAdapter() {

          @Override
          public void componentResized(ComponentEvent e) {
            View2d.this.componentResized();
          }
        });
  }

  private void componentResized() {
    Double currentZoom = (Double) actionsInView.get(ActionW.ZOOM.cmd());
    /*
     * Negative value means a default value according to the zoom type (pixel size, best fit...). Set again to
     * default value to compute again the position. For instance, the image cannot be center aligned until the view
     * has been repaint once (because the size is null).
     */
    if (currentZoom <= 0.0) {
      zoom(0.0);
    }
    if (panner != null) {
      panner.updateImageSize();
    }
    if (lens != null) {
      int w = getWidth();
      int h = getHeight();
      if (w != 0 && h != 0) {
        Rectangle bound = lens.getBounds();
        if (oldSize.width != 0 && oldSize.height != 0) {
          int centerx = bound.width / 2;
          int centery = bound.height / 2;
          bound.x = (bound.x + centerx) * w / oldSize.width - centerx;
          bound.y = (bound.y + centery) * h / oldSize.height - centery;
          lens.setLocation(bound.x, bound.y);
        }
        oldSize.width = w;
        oldSize.height = h;
      }
      lens.updateZoom();
    }
  }

  @Override
  protected void initActionWState() {
    super.initActionWState();
    actionsInView.put(ActionW.SORTSTACK.cmd(), SortSeriesStack.instanceNumber);

    // Preprocessing
    actionsInView.put(ActionW.CROP.cmd(), null);

    OpManager disOp = getDisplayOpManager();
    disOp.setParamValue(ShutterOp.OP_NAME, ShutterOp.P_SHOW, true);
    disOp.setParamValue(OverlayOp.OP_NAME, OverlayOp.P_SHOW, true);
    disOp.setParamValue(WindowOp.OP_NAME, ActionW.IMAGE_PIX_PADDING.cmd(), true);
    disOp.setParamValue(WindowOp.OP_NAME, ActionW.DEFAULT_PRESET.cmd(), true);
    disOp.setParamValue(WindowOp.OP_NAME, ActionW.PRESET.cmd(), null);

    initKOActionWState();
  }

  protected void initKOActionWState() {
    actionsInView.put(ActionW.KO_FILTER.cmd(), false);
    actionsInView.put(ActionW.KO_TOOGLE_STATE.cmd(), false);
    actionsInView.put(ActionW.KO_SELECTION.cmd(), ActionState.NoneLabel.NONE);
  }

  @Override
  public void propertyChange(PropertyChangeEvent evt) {
    super.propertyChange(evt);
    if (series == null) {
      return;
    }

    PlanarImage dispImage = imageLayer.getDisplayImage();
    OpManager disOp = imageLayer.getDisplayOpManager();
    final String name = evt.getPropertyName();
    if (name.equals(ActionW.SYNCH.cmd())) {
      SynchEvent synch = (SynchEvent) evt.getNewValue();
      SynchData synchData = (SynchData) actionsInView.get(ActionW.SYNCH_LINK.cmd());
      boolean tile = synchData != null && SynchData.Mode.TILE.equals(synchData.getMode());
      if (synchData != null && Mode.NONE.equals(synchData.getMode())) {
        return;
      }
      for (Entry<String, Object> entry : synch.getEvents().entrySet()) {
        final String command = entry.getKey();
        final Object val = entry.getValue();
        if (synchData != null && !synchData.isActionEnable(command)) {
          continue;
        }

        if (command.equals(ActionW.PRESET.cmd())) {
          actionsInView.put(ActionW.PRESET.cmd(), val);

          if (val instanceof PresetWindowLevel) {
            PresetWindowLevel preset = (PresetWindowLevel) val;
            DicomImageElement img = getImage();
            ImageOpNode node = disOp.getNode(WindowOp.OP_NAME);

            if (node != null) {
              node.setParam(ActionW.WINDOW.cmd(), preset.getWindow());
              node.setParam(ActionW.LEVEL.cmd(), preset.getLevel());
              node.setParam(ActionW.LUT_SHAPE.cmd(), preset.getLutShape());
              // When series synchronization, do not synch preset from other series
              if (img == null || !img.containsPreset(preset)) {
                List<PresetWindowLevel> presets =
                    (List<PresetWindowLevel>) actionsInView.get(PRManager.PR_PRESETS);
                if (presets == null || !presets.contains(preset)) {
                  preset = null;
                }
              }
              node.setParam(ActionW.PRESET.cmd(), preset);
            }
            imageLayer.updateDisplayOperations();
          }
        } else if (command.equals(ActionW.DEFAULT_PRESET.cmd())) {
          disOp.setParamValue(WindowOp.OP_NAME, ActionW.DEFAULT_PRESET.cmd(), val);
        } else if (command.equals(ActionW.LUT_SHAPE.cmd())) {
          ImageOpNode node = disOp.getNode(WindowOp.OP_NAME);
          if (node != null) {
            node.setParam(ActionW.LUT_SHAPE.cmd(), val);
          }
          imageLayer.updateDisplayOperations();
        } else if (command.equals(ActionW.SORTSTACK.cmd())) {
          actionsInView.put(ActionW.SORTSTACK.cmd(), val);
          sortStack(getCurrentSortComparator());
        } else if (command.equals(ActionW.INVERSESTACK.cmd())) {
          actionsInView.put(ActionW.INVERSESTACK.cmd(), val);
          sortStack(getCurrentSortComparator());
        } else if (command.equals(ActionW.KO_SELECTION.cmd())) {
          int frameIndex =
              tile
                  ? LangUtil.getNULLtoFalse(
                          (Boolean) synch.getView().getActionValue(ActionW.KO_FILTER.cmd()))
                      ? 0
                      : synch.getView().getFrameIndex() - synch.getView().getTileOffset()
                  : -1;
          KOManager.updateKOFilter(
              this,
              val,
              (Boolean) (tile ? synch.getView().getActionValue(ActionW.KO_FILTER.cmd()) : null),
              frameIndex);
        } else if (command.equals(ActionW.KO_FILTER.cmd())) {
          int frameIndex =
              tile
                  ? LangUtil.getNULLtoFalse((Boolean) val)
                      ? 0
                      : synch.getView().getFrameIndex() - synch.getView().getTileOffset()
                  : -1;
          KOManager.updateKOFilter(
              this,
              tile ? synch.getView().getActionValue(ActionW.KO_SELECTION.cmd()) : null,
              (Boolean) val,
              frameIndex);
        } else if (command.equals(ActionW.CROSSHAIR.cmd())) {
          if (series != null && val instanceof Point2D.Double) {
            Point2D.Double p = (Point2D.Double) val;
            GeometryOfSlice sliceGeometry = this.getImage().getDispSliceGeometry();
            String fruid = TagD.getTagValue(series, Tag.FrameOfReferenceUID, String.class);
            if (sliceGeometry != null && fruid != null) {
              Point3d p3 = Double.isNaN(p.x) ? null : sliceGeometry.getPosition(p);
              ImageViewerPlugin<DicomImageElement> container =
                  this.eventManager.getSelectedView2dContainer();
              if (container != null) {
                List<ViewCanvas<DicomImageElement>> viewpanels = container.getImagePanels();
                if (p3 != null) {
                  for (ViewCanvas<DicomImageElement> v : viewpanels) {
                    MediaSeries<DicomImageElement> s = v.getSeries();
                    if (s == null) {
                      continue;
                    }
                    if (v instanceof View2d
                        && fruid.equals(TagD.getTagValue(s, Tag.FrameOfReferenceUID))) {
                      if (v != container.getSelectedImagePane()) {
                        DicomImageElement imgToUpdate = v.getImage();
                        if (imgToUpdate != null) {
                          GeometryOfSlice geometry = imgToUpdate.getDispSliceGeometry();
                          if (geometry != null) {
                            Vector3d vn = geometry.getNormal();
                            // vn.absolute();
                            double location = p3.x * vn.x + p3.y * vn.y + p3.z * vn.z;
                            DicomImageElement img =
                                s.getNearestImage(
                                    location,
                                    0,
                                    (Filter<DicomImageElement>)
                                        actionsInView.get(ActionW.FILTERED_SERIES.cmd()),
                                    v.getCurrentSortComparator());
                            if (img != null) {
                              ((View2d) v).setImage(img);
                            }
                          }
                        }
                      }
                    }
                  }
                }
                for (ViewCanvas<DicomImageElement> v : viewpanels) {
                  MediaSeries<DicomImageElement> s = v.getSeries();
                  if (s == null) {
                    continue;
                  }
                  if (v instanceof View2d
                      && fruid.equals(TagD.getTagValue(s, Tag.FrameOfReferenceUID))
                      && LangUtil.getNULLtoTrue(
                          (Boolean) actionsInView.get(LayerType.CROSSLINES.name()))) {
                    ((View2d) v).computeCrosshair(p3);
                    v.getJComponent().repaint();
                  }
                }
              }
            }
          }
        }
      }
    } else if (name.equals(ActionW.IMAGE_SHUTTER.cmd())) {
      if (disOp.setParamValue(ShutterOp.OP_NAME, ShutterOp.P_SHOW, evt.getNewValue())) {
        imageLayer.updateDisplayOperations();
      }
    } else if (name.equals(ActionW.IMAGE_OVERLAY.cmd())) {
      if (disOp.setParamValue(OverlayOp.OP_NAME, OverlayOp.P_SHOW, evt.getNewValue())) {
        imageLayer.updateDisplayOperations();
      }
    }

    if (lens != null) {
      if (dispImage != imageLayer.getDisplayImage()) {
        /*
         * Transmit to the lens the command in case the source image has been freeze (for updating rotation and
         * flip => will keep consistent display)
         */
        lens.setCommandFromParentView(name, evt.getNewValue());
        lens.updateZoom();
      }
    }
  }

  void setPresentationState(Object val, boolean newImage) {

    Object old = actionsInView.get(ActionW.PR_STATE.cmd());
    if (!newImage && Objects.equals(old, val)) {
      return;
    }

    actionsInView.put(ActionW.PR_STATE.cmd(), val);
    PresentationStateReader pr =
        val instanceof PRSpecialElement
            ? new PresentationStateReader((PRSpecialElement) val)
            : null;
    boolean spatialTransformation = actionsInView.get(ActionW.PREPROCESSING.cmd()) != null;
    actionsInView.put(ActionW.PREPROCESSING.cmd(), null);

    DicomImageElement m = getImage();
    // Reset display parameter
    ((DefaultViewModel) getViewModel()).setEnableViewModelChangeListeners(false);
    imageLayer.setEnableDispOperations(false);
    imageLayer.fireOpEvent(new ImageOpEvent(ImageOpEvent.OpEvent.ResetDisplay, series, m, null));

    boolean changePixConfig =
        LangUtil.getNULLtoFalse((Boolean) actionsInView.get(PRManager.TAG_CHANGE_PIX_CONFIG));
    if (m != null) {
      // Restore the original image pixel size
      if (changePixConfig) {
        m.initPixelConfiguration();
        ActionState spUnitAction = eventManager.getAction(ActionW.SPATIAL_UNIT);
        if (spUnitAction instanceof ComboItemListener) {
          ((ComboItemListener) spUnitAction).setSelectedItem(m.getPixelSpacingUnit());
        }
      }
      deletePrLayers();

      // Restore presets
      actionsInView.remove(PRManager.PR_PRESETS);

      // Restore zoom
      actionsInView.remove(PRManager.TAG_PR_ZOOM);
      actionsInView.remove(PresentationStateReader.TAG_PR_ROTATION);
      actionsInView.remove(PresentationStateReader.TAG_PR_FLIP);

      // Reset crop
      updateCanvas(false);
      getImageLayer().setOffset(null);
    }
    // If no Presentation State use the current image
    if (pr == null) {
      // Keeps KO properties (series level)
      Object ko = actionsInView.get(ActionW.KO_SELECTION.cmd());
      Object filter = actionsInView.get(ActionW.FILTERED_SERIES.cmd());
      OpManager disOp = getDisplayOpManager();
      Object preset = disOp.getParamValue(WindowOp.OP_NAME, ActionW.PRESET.cmd());
      initActionWState();
      setActionsInView(ActionW.KO_SELECTION.cmd(), ko);
      setActionsInView(ActionW.FILTERED_SERIES.cmd(), filter);
      // Set the image spatial unit
      if (m != null) {
        setActionsInView(ActionW.SPATIAL_UNIT.cmd(), m.getPixelSpacingUnit());
      }
      disOp.setParamValue(WindowOp.OP_NAME, ActionW.PRESET.cmd(), preset);
      resetZoom();
      resetPan();
    } else {
      PRManager.applyPresentationState(this, pr, m);
    }

    Rectangle area = (Rectangle) actionsInView.get(ActionW.CROP.cmd());
    if (area != null && !area.equals(getViewModel().getModelArea())) {
      ((DefaultViewModel) getViewModel()).adjustMinViewScaleFromImage(area.width, area.height);
      getViewModel().setModelArea(new Rectangle(0, 0, area.width, area.height));
      getImageLayer().setOffset(new Point(area.x, area.y));
    }

    SimpleOpManager opManager = (SimpleOpManager) actionsInView.get(ActionW.PREPROCESSING.cmd());
    imageLayer.setPreprocessing(opManager);
    if (opManager != null || spatialTransformation) {
      // Reset preprocessing cache
      if (opManager == null && m != null) {
        m.resetImageAvailable();
      }
      imageLayer.getDisplayOpManager().setFirstNode(imageLayer.getSourceRenderedImage());
    }

    if (pr != null) {
      imageLayer.fireOpEvent(
          new ImageOpEvent(ImageOpEvent.OpEvent.ApplyPR, series, m, actionsInView));
      actionsInView.put(
          ActionW.ROTATION.cmd(), actionsInView.get(PresentationStateReader.TAG_PR_ROTATION));
      actionsInView.put(ActionW.FLIP.cmd(), actionsInView.get(PresentationStateReader.TAG_PR_FLIP));
    }

    Double zoom = (Double) actionsInView.get(PRManager.TAG_PR_ZOOM);
    // Special Cases: -200.0 => best fit, -100.0 => real world size
    if (zoom != null && MathUtil.isDifferent(zoom, -200.0) && MathUtil.isDifferent(zoom, -100.0)) {
      actionsInView.put(ViewCanvas.ZOOM_TYPE_CMD, ZoomType.CURRENT);
      zoom(zoom);
    } else if (zoom != null) {
      actionsInView.put(
          ViewCanvas.ZOOM_TYPE_CMD,
          MathUtil.isEqual(zoom, -100.0) ? ZoomType.REAL : ZoomType.BEST_FIT);
      zoom(0.0);
    } else if (changePixConfig || spatialTransformation) {
      zoom(0.0);
    }

    ((DefaultViewModel) getViewModel()).setEnableViewModelChangeListeners(true);
    imageLayer.setEnableDispOperations(true);
    eventManager.updateComponentsListener(this);
  }

  public void updateKOButtonVisibleState() {

    Collection<KOSpecialElement> koElements = DicomModel.getKoSpecialElements(getSeries());
    boolean koElementExist = koElements != null && !koElements.isEmpty();
    // TODO try a given parameter so it wouldn't have to be computed again
    boolean needToRepaint = false;

    for (ViewButton vb : getViewButtons()) {
      if (vb != null && vb.getIcon() == View2d.KO_ICON) {
        if (vb.isVisible() != koElementExist) {
          vb.setVisible(koElementExist);
          // repaint(getExtendedActionsBound());
          needToRepaint = true;
        }
        break;
      }
    }

    if (koStarButton.isVisible() != koElementExist) {
      koStarButton.setVisible(koElementExist);
      needToRepaint = true;
    }

    if (koElementExist) {
      needToRepaint = updateKOselectedState(getImage());
    }

    if (needToRepaint) {
      // Required to update KO bar (toggle button state)
      if (eventManager instanceof EventManager) {
        ((EventManager) eventManager).updateKeyObjectComponentsListener(this);
      }
      repaint();
    }
  }

  /**
<<<<<<< HEAD
   * @param img , newImg
=======
   * @param img
>>>>>>> ae75d9c3
   * @return true if the state has changed and if the view or at least the KO button need to be
   *     repaint
   */
  protected boolean updateKOselectedState(DicomImageElement img) {

    eState previousState = koStarButton.getState();

    // evaluate koSelection status for every Image change
    KOViewButton.eState newSelectionState = eState.UNSELECTED;

    Object selectedKO = getActionValue(ActionW.KO_SELECTION.cmd());

    if (img != null) {
      String sopInstanceUID = TagD.getTagValue(img, Tag.SOPInstanceUID, String.class);
      String seriesInstanceUID = TagD.getTagValue(img, Tag.SeriesInstanceUID, String.class);

      if (sopInstanceUID != null && seriesInstanceUID != null) {
        Integer frame = TagD.getTagValue(img, Tag.InstanceNumber, Integer.class);
        if (selectedKO instanceof KOSpecialElement) {
          KOSpecialElement koElement = (KOSpecialElement) selectedKO;
          if (koElement.containsSopInstanceUIDReference(seriesInstanceUID, sopInstanceUID, frame)) {
            newSelectionState = eState.SELECTED;
          }
        } else {
          Collection<KOSpecialElement> koElements = DicomModel.getKoSpecialElements(getSeries());

          if (koElements != null) {
            for (KOSpecialElement koElement : koElements) {
              if (koElement.containsSopInstanceUIDReference(
                  seriesInstanceUID, sopInstanceUID, frame)) {
                newSelectionState = eState.EXIST;
                break;
              }
            }
          }
        }
      }
    }

    koStarButton.setState(newSelectionState);

    Boolean selected = koStarButton.getState().equals(eState.SELECTED) ? true : false;
    actionsInView.put(ActionW.KO_TOOGLE_STATE.cmd(), selected);

    return previousState != newSelectionState;
  }

  @Override
  public void setSeries(MediaSeries<DicomImageElement> series, DicomImageElement selectedDicom) {
    super.setSeries(series, selectedDicom);

    // TODO
    // JFrame frame = new JFrame();
    // frame.setDefaultCloseOperation(JFrame.DISPOSE_ON_CLOSE);
    // JPanel pane = new JPanel();

    // layeredPane.setPreferredSize(new Dimension(200, 200));
    // pane.remove(layeredPane);
    // layeredPane.removeAll();
    // panner.setSize(200, 200);
    // layeredPane.add(panner, JLayeredPane.DEFAULT_LAYER);
    // pane.add(layeredPane);
    // panner.setBounds(0, 0, 200, 200);
    // pane.setBounds(0, 0, 200, 200);
    // frame.add(pane);
    // frame.pack();
    // frame.setVisible(true);

    if (series != null) {
      AuditLog.LOGGER.info(
          "open:series nb:{} modality:{}",
          series.getSeriesNumber(),
          TagD.getTagValue(series, Tag.Modality));
    }

    updateKOButtonVisibleState();
  }

  @Override
  protected void setImage(DicomImageElement img) {
    boolean newImg = img != null && !img.equals(imageLayer.getSourceImage());
    if (newImg) {
      deletePrLayers();
      PrGraphicUtil.applyPresentationModel(img);
    }
    super.setImage(img);

    if (newImg) {
      updatePrButtonState(img);
      updateKOselectedState(img);
    }
  }

  private void deletePrLayers() {
    // Delete previous PR Layers
    List<GraphicLayer> dcmLayers =
        (List<GraphicLayer>) actionsInView.get(PRManager.TAG_DICOM_LAYERS);
    if (dcmLayers != null) {
      // Prefer to delete by type because layer uid can change
      for (GraphicLayer layer : dcmLayers) {
        graphicManager.deleteByLayer(layer);
      }
      actionsInView.remove(PRManager.TAG_DICOM_LAYERS);
    }
  }

  void updatePR() {
    DicomImageElement img = imageLayer.getSourceImage();
    if (img != null) {
      updatePrButtonState(img);
    }
  }

  private synchronized void updatePrButtonState(DicomImageElement img) {
    Object oldPR = getActionValue(ActionW.PR_STATE.cmd());
    ViewButton prButton = PRManager.buildPrSelection(this, series, img);
    getViewButtons().removeIf(b -> b == null || b.getIcon() == View2d.PR_ICON);
    if (prButton != null) {
      getViewButtons().add(prButton);
    } else if (oldPR instanceof PRSpecialElement) {
      setPresentationState(null, true);
      actionsInView.put(ActionW.PR_STATE.cmd(), oldPR);
    } else if (ActionState.NoneLabel.NONE.equals(oldPR)) {
      // No persistence for NONE
      actionsInView.put(ActionW.PR_STATE.cmd(), null);
    }
  }

  protected void sortStack(Comparator<DicomImageElement> sortComparator) {
    if (sortComparator != null) {
      // Only refresh UI components, Fix WEA-222
      eventManager.updateComponentsListener(this);
    }
  }

  @Override
  protected void computeCrosslines(double location) {
    DicomImageElement image = this.getImage();
    if (image != null) {
      GeometryOfSlice sliceGeometry = image.getDispSliceGeometry();
      if (sliceGeometry != null) {
        ViewCanvas<DicomImageElement> view2DPane = eventManager.getSelectedViewPane();
        MediaSeries<DicomImageElement> selSeries =
            view2DPane == null ? null : view2DPane.getSeries();
        if (selSeries != null) {
          // Get the current image of the selected Series
          DicomImageElement selImage = view2DPane.getImage();
          // Get the first and the last image of the selected Series according to Slice Location

          DicomImageElement firstImage = null;
          DicomImageElement lastImage = null;
          double min = Double.MAX_VALUE;
          double max = -Double.MAX_VALUE;
          final Iterable<DicomImageElement> list =
              selSeries.getMedias(
                  (Filter<DicomImageElement>)
                      view2DPane.getActionValue(ActionW.FILTERED_SERIES.cmd()),
                  getCurrentSortComparator());
          synchronized (selSeries) {
            for (DicomImageElement dcm : list) {
              double[] loc = (double[]) dcm.getTagValue(TagW.SlicePosition);
              if (loc != null) {
                double position = loc[0] + loc[1] + loc[2];
                if (min > position) {
                  min = position;
                  firstImage = dcm;
                }
                if (max < position) {
                  max = position;
                  lastImage = dcm;
                }
              }
            }
          }

          GraphicLayer layer = AbstractGraphicModel.getOrBuildLayer(this, LayerType.CROSSLINES);
          // IntersectSlice: display a line representing the center of the slice
          IntersectSlice slice = new IntersectSlice(sliceGeometry);
          if (firstImage != null && firstImage != lastImage) {
            addCrossline(firstImage, layer, slice, false);
          }
          if (lastImage != null && firstImage != lastImage) {
            addCrossline(lastImage, layer, slice, false);
          }
          if (selImage != null) {
            // IntersectVolume: display a rectangle to show the slice thickness
            if (!addCrossline(selImage, layer, new IntersectVolume(sliceGeometry), true)) {
              // When the volume limits are outside the image, get the only the intersection
              addCrossline(selImage, layer, slice, true);
            }
          }
          repaint();
        }
      }
    }
  }

  protected boolean addCrossline(
      DicomImageElement selImage, GraphicLayer layer, LocalizerPoster localizer, boolean center) {
    GeometryOfSlice sliceGeometry = selImage.getDispSliceGeometry();
    if (sliceGeometry != null) {
      List<Point2D> pts = localizer.getOutlineOnLocalizerForThisGeometry(sliceGeometry);
      if (pts != null && !pts.isEmpty()) {
        Color color = center ? Color.blue : Color.cyan;
        try {
          Graphic graphic;
          if (pts.size() == 2) {
            graphic = new LineGraphic().buildGraphic(pts);
          } else {
            graphic = new PolygonGraphic().buildGraphic(pts);
          }
          graphic.setPaint(color);
          graphic.setLabelVisible(Boolean.FALSE);
          graphic.setLayer(layer);

          graphicManager.addGraphic(graphic);
          return true;
        } catch (InvalidShapeException e) {
          LOGGER.error("Building crossline", e);
        }
      }
    }
    return false;
  }

  @Override
  public synchronized void enableMouseAndKeyListener(MouseActions actions) {
    disableMouseAndKeyListener();
    iniDefaultMouseListener();
    iniDefaultKeyListener();
    // Set the butonMask to 0 of all the actions
    resetMouseAdapter();

    this.setCursor(DefaultView2d.DEFAULT_CURSOR);

    addMouseAdapter(actions.getLeft(), InputEvent.BUTTON1_DOWN_MASK); // left mouse button
    if (actions.getMiddle().equals(actions.getLeft())) {
      // If mouse action is already registered, only add the modifier mask
      addModifierMask(actions.getMiddle(), InputEvent.BUTTON2_DOWN_MASK);
    } else {
      addMouseAdapter(actions.getMiddle(), InputEvent.BUTTON2_DOWN_MASK); // middle mouse button
    }
    if (actions.getRight().equals(actions.getLeft())
        || actions.getRight().equals(actions.getMiddle())) {
      // If mouse action is already registered, only add the modifier mask
      addModifierMask(actions.getRight(), InputEvent.BUTTON3_DOWN_MASK);
    } else {
      addMouseAdapter(actions.getRight(), InputEvent.BUTTON3_DOWN_MASK); // right mouse button
    }
    this.addMouseWheelListener(getMouseAdapter(actions.getWheel()));

    if (lens != null) {
      lens.enableMouseListener();
    }
  }

  private void addMouseAdapter(String actionName, int buttonMask) {
    MouseActionAdapter adapter = getMouseAdapter(actionName);
    if (adapter == null) {
      return;
    }
    adapter.setButtonMaskEx(adapter.getButtonMaskEx() | buttonMask);
    if (adapter == graphicMouseHandler) {
      this.addKeyListener(drawingsKeyListeners);
    } else if (adapter instanceof PannerListener) {
      ((PannerListener) adapter).reset();
      this.addKeyListener((PannerListener) adapter);
    }

    if (actionName.equals(ActionW.WINLEVEL.cmd())) {
      // For window/level action set window action on x axis
      MouseActionAdapter win = getAction(ActionW.WINDOW);
      if (win != null) {
        win.setButtonMaskEx(win.getButtonMaskEx() | buttonMask);
        win.setMoveOnX(true);
        this.addMouseListener(win);
        this.addMouseMotionListener(win);
      }
      // set level action with inverse progression (moving the cursor down will decrease the values)
      adapter.setInverse(
          eventManager.getOptions().getBooleanProperty(WindowOp.P_INVERSE_LEVEL, true));
    } else if (actionName.equals(ActionW.WINDOW.cmd())) {
      adapter.setMoveOnX(false);
    } else if (actionName.equals(ActionW.LEVEL.cmd())) {
      adapter.setInverse(
          eventManager.getOptions().getBooleanProperty(WindowOp.P_INVERSE_LEVEL, true));
    }
    this.addMouseListener(adapter);
    this.addMouseMotionListener(adapter);
  }

  private void addModifierMask(String action, int mask) {
    MouseActionAdapter adapter = getMouseAdapter(action);
    if (adapter != null) {
      adapter.setButtonMaskEx(adapter.getButtonMaskEx() | mask);
      if (ActionW.WINLEVEL.cmd().equals(action)) {
        MouseActionAdapter win = getMouseAdapter(ActionW.WINDOW.cmd());
        if (win != null) {
          win.setButtonMaskEx(win.getButtonMaskEx() | mask);
        }
      }
    }
  }

  protected MouseActionAdapter getMouseAdapter(String command) {
    if (command.equals(ActionW.CONTEXTMENU.cmd())) {
      return contextMenuHandler;
    } else if (command.equals(ActionW.WINLEVEL.cmd())) {
      return getAction(ActionW.LEVEL);
    }

    Optional<ActionW> actionKey = eventManager.getActionKey(command);
    if (!actionKey.isPresent()) {
      return null;
    }

    if (actionKey.get().isDrawingAction()) {
      return graphicMouseHandler;
    }
    return eventManager.getAction(actionKey.get(), MouseActionAdapter.class).orElse(null);
  }

  public void computeCrosshair(Point3d p3) {
    DicomImageElement image = this.getImage();
    if (image != null) {
      graphicManager.deleteByLayerType(LayerType.CROSSLINES);
      GraphicLayer layer = AbstractGraphicModel.getOrBuildLayer(this, LayerType.CROSSLINES);
      GeometryOfSlice sliceGeometry = image.getDispSliceGeometry();
      if (sliceGeometry != null) {
        SliceOrientation sliceOrientation = this.getSliceOrientation();
        if (sliceOrientation != null && p3 != null) {
          Point2D p = sliceGeometry.getImagePosition(p3);
          Tuple3d dimensions = sliceGeometry.getDimensions();
          boolean axial = SliceOrientation.AXIAL.equals(sliceOrientation);
          Point2D centerPt = new Point2D.Double(p.getX(), p.getY());

          List<Point2D> pts = new ArrayList<>();
          pts.add(new Point2D.Double(p.getX(), 0.0));
          pts.add(new Point2D.Double(p.getX(), dimensions.x));

          boolean sagittal = SliceOrientation.SAGITTAL.equals(sliceOrientation);
          Color color1 = sagittal ? Color.GREEN : Color.BLUE;
          addCrosshairLine(layer, pts, color1, centerPt);

          List<Point2D> pts2 = new ArrayList<>();
          Color color2 = axial ? Color.GREEN : Color.RED;
          pts2.add(new Point2D.Double(0.0, p.getY()));
          pts2.add(new Point2D.Double(dimensions.y, p.getY()));
          addCrosshairLine(layer, pts2, color2, centerPt);

          PlanarImage dispImg = image.getImage();
          if (dispImg != null) {
            Rectangle2D rect =
                new Rectangle2D.Double(
                    0,
                    0,
                    dispImg.width() * image.getRescaleX(),
                    dispImg.height() * image.getRescaleY());
            addRectangle(layer, rect, axial ? Color.RED : sagittal ? Color.BLUE : Color.GREEN);
          }
        }
      }
    }
  }

  protected void addCrosshairLine(
      GraphicLayer layer, List<Point2D> pts, Color color, Point2D center) {
    if (pts != null && !pts.isEmpty()) {
      try {
        Graphic graphic;
        if (pts.size() == 2) {
          LineWithGapGraphic line = new LineWithGapGraphic();
          line.setCenterGap(center);
          line.setGapSize(50);
          graphic = line.buildGraphic(pts);
        } else {
          graphic = new PolygonGraphic().buildGraphic(pts);
        }
        graphic.setPaint(color);
        graphic.setLabelVisible(Boolean.FALSE);
        graphic.setLayer(layer);

        graphicManager.addGraphic(graphic);
      } catch (InvalidShapeException e) {
        LOGGER.error("Add crosshair line", e);
      }
    }
  }

  protected void addRectangle(GraphicLayer layer, Rectangle2D rect, Color color) {
    if (rect != null && layer != null) {
      try {
        Graphic graphic = new RectangleGraphic().buildGraphic(rect);
        graphic.setPaint(color);
        graphic.setLabelVisible(Boolean.FALSE);
        graphic.setFilled(Boolean.FALSE);
        graphic.setLayer(layer);

        graphicManager.addGraphic(graphic);

      } catch (InvalidShapeException e) {
        LOGGER.error("Add rectangle", e);
      }
    }
  }

  public SliceOrientation getSliceOrientation() {
    SliceOrientation sliceOrientation = null;
    MediaSeries<DicomImageElement> s = getSeries();
    if (s != null) {
      Object img = s.getMedia(MediaSeries.MEDIA_POSITION.MIDDLE, null, null);
      if (img instanceof DicomImageElement) {
        double[] v =
            TagD.getTagValue((DicomImageElement) img, Tag.ImageOrientationPatient, double[].class);
        if (v != null && v.length == 6) {
          Label orientation =
              ImageOrientation.makeImageOrientationLabelFromImageOrientationPatient(
                  v[0], v[1], v[2], v[3], v[4], v[5]);
          if (ImageOrientation.Label.AXIAL.equals(orientation)) {
            sliceOrientation = SliceOrientation.AXIAL;
          } else if (ImageOrientation.Label.CORONAL.equals(orientation)) {
            sliceOrientation = SliceOrientation.CORONAL;
          } else if (ImageOrientation.Label.SAGITTAL.equals(orientation)) {
            sliceOrientation = SliceOrientation.SAGITTAL;
          }
        }
      }
    }
    return sliceOrientation;
  }

  protected void resetMouseAdapter() {
    for (ActionState adapter : eventManager.getAllActionValues()) {
      if (adapter instanceof MouseActionAdapter) {
        ((MouseActionAdapter) adapter).setButtonMaskEx(0);
      }
    }
    // reset context menu that is a field of this instance
    contextMenuHandler.setButtonMaskEx(0);
    graphicMouseHandler.setButtonMaskEx(0);
  }

  protected MouseActionAdapter getAction(ActionW action) {
    ActionState a = eventManager.getAction(action);
    if (a instanceof MouseActionAdapter) {
      return (MouseActionAdapter) a;
    }
    return null;
  }

  @Override
  protected void fillPixelInfo(
      final PixelInfo pixelInfo, final DicomImageElement imageElement, final double[] c) {
    if (c != null && c.length >= 1) {
      WlPresentation wlp = null;
      WindowOp wlOp = (WindowOp) getDisplayOpManager().getNode(WindowOp.OP_NAME);
      if (wlOp != null) {
        wlp = wlOp.getWlPresentation();
      }
      for (int i = 0; i < c.length; i++) {
        c[i] = imageElement.pixelToRealValue(c[i], wlp).doubleValue();
      }
      pixelInfo.setValues(c);
    }
  }

  @Override
  public void handleLayerChanged(ImageLayer layer) {
    repaint();
  }

  @Override
  public void focusGained(FocusEvent e) {
    if (!e.isTemporary()) {
      ImageViewerPlugin<DicomImageElement> pane = eventManager.getSelectedView2dContainer();
      if (pane != null && pane.isContainingView(this)) {
        pane.setSelectedImagePaneFromFocus(this);
      }
    }
  }

  protected JPopupMenu buildGraphicContextMenu(final MouseEvent evt, final List<Graphic> selected) {
    if (selected != null) {
      final JPopupMenu popupMenu = new JPopupMenu();
      TitleMenuItem itemTitle =
          new TitleMenuItem(Messages.getString("View2d.selection"), popupMenu.getInsets());
      popupMenu.add(itemTitle);
      popupMenu.addSeparator();
      boolean graphicComplete = true;
      if (selected.size() == 1) {
        final Graphic graph = selected.get(0);
        if (graph instanceof DragGraphic) {
          final DragGraphic absgraph = (DragGraphic) graph;
          if (!absgraph.isGraphicComplete()) {
            graphicComplete = false;
          }
          if (absgraph.getVariablePointsNumber()) {
            if (graphicComplete) {
              /*
               * Convert mouse event point to real image coordinate point (without geometric
               * transformation)
               */
              final MouseEventDouble mouseEvt =
                  new MouseEventDouble(
                      View2d.this,
                      MouseEvent.MOUSE_RELEASED,
                      evt.getWhen(),
                      16,
                      0,
                      0,
                      0,
                      0,
                      1,
                      true,
                      1);
              mouseEvt.setSource(View2d.this);
              mouseEvt.setImageCoordinates(getImageCoordinatesFromMouse(evt.getX(), evt.getY()));
              final int ptIndex = absgraph.getHandlePointIndex(mouseEvt);
              if (ptIndex >= 0) {
                JMenuItem menuItem = new JMenuItem(Messages.getString("View2d.rmv_pt"));
                menuItem.addActionListener(e -> absgraph.removeHandlePoint(ptIndex, mouseEvt));
                popupMenu.add(menuItem);

                menuItem = new JMenuItem(Messages.getString("View2d.draw_pt"));
                menuItem.addActionListener(
                    e -> {
                      absgraph.forceToAddPoints(ptIndex);
                      MouseEventDouble evt2 =
                          new MouseEventDouble(
                              View2d.this,
                              MouseEvent.MOUSE_PRESSED,
                              evt.getWhen(),
                              16,
                              evt.getX(),
                              evt.getY(),
                              evt.getXOnScreen(),
                              evt.getYOnScreen(),
                              1,
                              true,
                              1);
                      graphicMouseHandler.mousePressed(evt2);
                    });
                popupMenu.add(menuItem);
                popupMenu.add(new JSeparator());
              }
            } else if (graphicMouseHandler.getDragSequence() != null
                && Objects.equals(absgraph.getPtsNumber(), Graphic.UNDEFINED)) {
              final JMenuItem item2 = new JMenuItem(Messages.getString("View2d.stop_draw"));
              item2.addActionListener(
                  e -> {
                    MouseEventDouble event =
                        new MouseEventDouble(View2d.this, 0, 0, 16, 0, 0, 0, 0, 2, true, 1);
                    graphicMouseHandler.getDragSequence().completeDrag(event);
                    graphicMouseHandler.mouseReleased(event);
                  });
              popupMenu.add(item2);
              popupMenu.add(new JSeparator());
            }
          }
        }
      }

      if (graphicComplete) {
        JMenuItem menuItem = new JMenuItem(Messages.getString("View2d.delete_sel"));
        menuItem.addActionListener(
            e -> View2d.this.getGraphicManager().deleteSelectedGraphics(View2d.this, true));
        popupMenu.add(menuItem);

        menuItem = new JMenuItem(Messages.getString("View2d.cut"));
        menuItem.addActionListener(
            e -> {
              DefaultView2d.GRAPHIC_CLIPBOARD.setGraphics(selected);
              View2d.this.getGraphicManager().deleteSelectedGraphics(View2d.this, false);
            });
        popupMenu.add(menuItem);
        menuItem = new JMenuItem(Messages.getString("View2d.copy"));
        menuItem.addActionListener(e -> DefaultView2d.GRAPHIC_CLIPBOARD.setGraphics(selected));
        popupMenu.add(menuItem);
        popupMenu.add(new JSeparator());
      }

      // TODO separate AbstractDragGraphic and ClassGraphic for properties
      final ArrayList<DragGraphic> list = new ArrayList<>();
      for (Graphic graphic : selected) {
        if (graphic instanceof DragGraphic) {
          list.add((DragGraphic) graphic);
        }
      }

      if (selected.size() == 1) {
        final Graphic graph = selected.get(0);
        JMenuItem item = new JMenuItem(Messages.getString("View2d.to_front"));
        item.addActionListener(e -> graph.toFront());
        popupMenu.add(item);
        item = new JMenuItem(Messages.getString("View2d.to_back"));
        item.addActionListener(e -> graph.toBack());
        popupMenu.add(item);
        popupMenu.add(new JSeparator());

        if (graphicComplete && graph instanceof LineGraphic) {

          final JMenuItem calibMenu = new JMenuItem(Messages.getString("View2d.chg_calib"));
          calibMenu.addActionListener(
              e -> {
                String title = Messages.getString("View2d.clibration");
                CalibrationView calibrationDialog =
                    new CalibrationView((LineGraphic) graph, View2d.this, true);
                ColorLayerUI layer = ColorLayerUI.createTransparentLayerUI(View2d.this);
                int res =
                    JOptionPane.showConfirmDialog(
                        ColorLayerUI.getContentPane(layer),
                        calibrationDialog,
                        title,
                        JOptionPane.OK_CANCEL_OPTION);
                if (layer != null) {
                  layer.hideUI();
                }
                if (res == JOptionPane.OK_OPTION) {
                  calibrationDialog.applyNewCalibration();
                }
              });
          popupMenu.add(calibMenu);
          popupMenu.add(new JSeparator());
        }
      }

      if (!list.isEmpty()) {
        JMenuItem properties = new JMenuItem(Messages.getString("View2d.draw_prop"));
        properties.addActionListener(
            e -> {
              ColorLayerUI layer = ColorLayerUI.createTransparentLayerUI(View2d.this);
              JDialog dialog = new MeasureDialog(View2d.this, list);
              ColorLayerUI.showCenterScreen(dialog, layer);
            });
        popupMenu.add(properties);
      }
      return popupMenu;
    }
    return null;
  }

  protected JPopupMenu buildContexMenu(final MouseEvent evt) {
    JPopupMenu popupMenu = new JPopupMenu();
    TitleMenuItem itemTitle =
        new TitleMenuItem(
            Messages.getString("View2d.left_mouse") + StringUtil.COLON, popupMenu.getInsets());
    popupMenu.add(itemTitle);
    popupMenu.setLabel(MouseActions.T_LEFT);
    String action = eventManager.getMouseActions().getLeft();
    ButtonGroup groupButtons = new ButtonGroup();
    int count = popupMenu.getComponentCount();
    ImageViewerPlugin<DicomImageElement> view = eventManager.getSelectedView2dContainer();
    if (view != null) {
      final ViewerToolBar<?> toolBar = view.getViewerToolBar();
      if (toolBar != null) {
        ActionListener leftButtonAction =
            event -> {
              if (event.getSource() instanceof JRadioButtonMenuItem) {
                JRadioButtonMenuItem item = (JRadioButtonMenuItem) event.getSource();
                toolBar.changeButtonState(MouseActions.T_LEFT, item.getActionCommand());
              }
            };

        List<ActionW> actionsButtons = ViewerToolBar.actionsButtons;
        synchronized (actionsButtons) {
          for (int i = 0; i < actionsButtons.size(); i++) {
            ActionW b = actionsButtons.get(i);
            if (eventManager.isActionRegistered(b)) {
              JRadioButtonMenuItem radio =
                  new JRadioButtonMenuItem(b.getTitle(), b.getIcon(), b.cmd().equals(action));
              radio.setActionCommand(b.cmd());
              radio.setAccelerator(KeyStroke.getKeyStroke(b.getKeyCode(), b.getModifier()));
              // Trigger the selected mouse action
              radio.addActionListener(toolBar);
              // Update the state of the button in the toolbar
              radio.addActionListener(leftButtonAction);
              popupMenu.add(radio);
              groupButtons.add(radio);
            }
          }
        }
      }
    }

    if (count < popupMenu.getComponentCount()) {
      popupMenu.add(new JSeparator());
      count = popupMenu.getComponentCount();
    }

    if (DefaultView2d.GRAPHIC_CLIPBOARD.hasGraphics()) {
      JMenuItem menuItem = new JMenuItem(Messages.getString("View2d.paste_draw"));
      menuItem.addActionListener(e -> copyGraphicsFromClipboard());
      popupMenu.add(menuItem);
    }

    if (count < popupMenu.getComponentCount()) {
      popupMenu.add(new JSeparator());
      count = popupMenu.getComponentCount();
    }

    if (eventManager instanceof EventManager) {
      EventManager manager = (EventManager) eventManager;
      JMVUtils.addItemToMenu(popupMenu, manager.getPresetMenu("weasis.contextmenu.presets"));
      JMVUtils.addItemToMenu(popupMenu, manager.getLutShapeMenu("weasis.contextmenu.lutShape"));
      JMVUtils.addItemToMenu(popupMenu, manager.getLutMenu("weasis.contextmenu.lut"));
      JMVUtils.addItemToMenu(popupMenu, manager.getLutInverseMenu("weasis.contextmenu.invertLut"));
      JMVUtils.addItemToMenu(popupMenu, manager.getFilterMenu("weasis.contextmenu.filter"));

      if (count < popupMenu.getComponentCount()) {
        popupMenu.add(new JSeparator());
        count = popupMenu.getComponentCount();
      }

      JMVUtils.addItemToMenu(popupMenu, manager.getZoomMenu("weasis.contextmenu.zoom"));
      JMVUtils.addItemToMenu(
          popupMenu, manager.getOrientationMenu("weasis.contextmenu.orientation"));
      JMVUtils.addItemToMenu(popupMenu, manager.getSortStackMenu("weasis.contextmenu.sortstack"));

      if (count < popupMenu.getComponentCount()) {
        popupMenu.add(new JSeparator());
      }

      JMVUtils.addItemToMenu(popupMenu, manager.getResetMenu("weasis.contextmenu.reset"));
    }

    if (BundleTools.SYSTEM_PREFERENCES.getBooleanProperty("weasis.contextmenu.close", true)) {
      JMenuItem close = new JMenuItem(Messages.getString("View2d.close"));
      close.addActionListener(e -> View2d.this.setSeries(null, null));
      popupMenu.add(close);
    }
    return popupMenu;
  }

  class ContextMenuHandler extends MouseActionAdapter {

    @Override
    public void mousePressed(final MouseEvent evt) {
      showPopup(evt);
    }

    @Override
    public void mouseReleased(final MouseEvent evt) {
      showPopup(evt);
    }

    private void showPopup(final MouseEvent evt) {
      // Context menu
      if ((evt.getModifiersEx() & getButtonMaskEx()) != 0) {
        JPopupMenu popupMenu = null;
        final List<Graphic> selected = View2d.this.getGraphicManager().getSelectedGraphics();
        if (!selected.isEmpty() && isDrawActionActive()) {
          popupMenu = View2d.this.buildGraphicContextMenu(evt, selected);
        } else if (View2d.this.getSourceImage() != null) {
          popupMenu = View2d.this.buildContexMenu(evt);
        }
        if (popupMenu != null) {
          popupMenu.show(evt.getComponent(), evt.getX(), evt.getY());
        }
      }
    }
  }

  private class SequenceHandler extends TransferHandler {

    public SequenceHandler() {
      super("series"); // NON-NLS
    }

    @Override
    public Transferable createTransferable(JComponent comp) {
      if (comp instanceof SeriesThumbnail) {
        MediaSeries<?> t = ((SeriesThumbnail) comp).getSeries();
        if (t instanceof Series) {
          return t;
        }
      }
      return null;
    }

    @Override
    public boolean canImport(TransferSupport support) {
      if (!support.isDrop()) {
        return false;
      }
      if (support.isDataFlavorSupported(Series.sequenceDataFlavor)
          || support.isDataFlavorSupported(DataFlavor.javaFileListFlavor)
          || support.isDataFlavorSupported(UriListFlavor.flavor)) {
        return true;
      }
      return false;
    }

    @Override
    public boolean importData(TransferSupport support) {
      if (!canImport(support)) {
        return false;
      }

      Transferable transferable = support.getTransferable();

      List<File> files = null;
      // Not supported by some OS
      if (support.isDataFlavorSupported(DataFlavor.javaFileListFlavor)) {
        try {
          files = (List<File>) transferable.getTransferData(DataFlavor.javaFileListFlavor);
        } catch (Exception e) {
          LOGGER.error("Get dragable files", e);
        }
        return dropDicomFiles(files);
      }
      // When dragging a file or group of files
      // http://bugs.sun.com/bugdatabase/view_bug.do?bug_id=4899516
      else if (support.isDataFlavorSupported(UriListFlavor.flavor)) {
        try {
          // Files with spaces in the filename trigger an error
          // http://bugs.sun.com/bugdatabase/view_bug.do?bug_id=6936006
          String val = (String) transferable.getTransferData(UriListFlavor.flavor);
          files = UriListFlavor.textURIListToFileList(val);
        } catch (Exception e) {
          LOGGER.error("Get dragable URIs", e);
        }
        return dropDicomFiles(files);
      }

      DataExplorerView dicomView = UIManager.getExplorerplugin(DicomExplorer.NAME);
      DataExplorerModel model = null;
      SeriesSelectionModel selList = null;
      if (dicomView != null) {
        selList = ((DicomExplorer) dicomView).getSelectionList();
      }
      Optional<ViewerPlugin<?>> pluginOp =
          UIManager.VIEWER_PLUGINS.stream()
              .filter(
                  p ->
                      p instanceof View2dContainer
                          && ((View2dContainer) p).isContainingView(View2d.this))
              .findFirst();
      if (!pluginOp.isPresent()) {
        return false;
      }

      View2dContainer selPlugin = (View2dContainer) pluginOp.get();
      Series seq;
      try {
        seq = (Series) transferable.getTransferData(Series.sequenceDataFlavor);
        if (seq == null) {
          return false;
        }
        model = (DataExplorerModel) seq.getTagValue(TagW.ExplorerModel);
        if (seq instanceof DicomSeries && model instanceof TreeModel) {
          TreeModel treeModel = (TreeModel) model;
          if (selList != null) {
            selList.setOpenningSeries(true);
          }
          MediaSeriesGroup p1 = treeModel.getParent(seq, model.getTreeModelNodeForNewPlugin());
          MediaSeriesGroup p2 = null;
          if (p1 == null) {
            return false;
          }
          if (p1.equals(selPlugin.getGroupID())) {
            p2 = p1;
          }

          if (!p1.equals(p2)) {
            SeriesViewerFactory plugin = UIManager.getViewerFactory(selPlugin);
            if (plugin != null && !(plugin instanceof MimeSystemAppFactory)) {
              ViewerPluginBuilder.openSequenceInPlugin(plugin, seq, model, true, true);
            }
            return false;
          }
        } else if (seq instanceof DicomEncapDocSeries || seq instanceof DicomVideoSeries) {
          ViewerPluginBuilder.openSequenceInDefaultPlugin(seq, model, true, true);
          return true;
        } else {
          // Not a DICOM Series
          return false;
        }
      } catch (Exception e) {
        LOGGER.error("Get dragable series", e);
        return false;
      } finally {
        if (selList != null) {
          selList.setOpenningSeries(false);
        }
      }
      if (selList != null) {
        selList.setOpenningSeries(true);
      }

      if (SynchData.Mode.TILE.equals(selPlugin.getSynchView().getSynchData().getMode())) {
        selPlugin.addSeries(seq);
        if (selList != null) {
          selList.setOpenningSeries(false);
        }
        return true;
      }

      setSeries(seq);
      // Getting the focus has a delay and so it will trigger the view selection later
      if (selPlugin.isContainingView(View2d.this)) {
        selPlugin.setSelectedImagePaneFromFocus(View2d.this);
      }
      if (selList != null) {
        selList.setOpenningSeries(false);
      }
      return true;
    }

    private boolean dropDicomFiles(List<File> files) {
      if (files != null) {
        DataExplorerView dicomView = UIManager.getExplorerplugin(DicomExplorer.NAME);
        if (dicomView == null) {
          return false;
        }
        DicomModel model = (DicomModel) dicomView.getDataExplorerModel();

        LoadLocalDicom dicom = new LoadLocalDicom(files.stream().toArray(File[]::new), true, model);
        DicomModel.LOADING_EXECUTOR.execute(dicom);
        return true;
      }
      return false;
    }
  }
}<|MERGE_RESOLUTION|>--- conflicted
+++ resolved
@@ -567,11 +567,7 @@
   }
 
   /**
-<<<<<<< HEAD
-   * @param img , newImg
-=======
    * @param img
->>>>>>> ae75d9c3
    * @return true if the state has changed and if the view or at least the KO button need to be
    *     repaint
    */
