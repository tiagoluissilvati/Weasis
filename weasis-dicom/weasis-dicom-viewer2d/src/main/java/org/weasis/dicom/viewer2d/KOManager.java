--- conflicted
+++ resolved
@@ -173,10 +173,15 @@
                 (String) JOptionPane.showInputDialog(view2d, message, "Key Object Selection (KO)",
                     JOptionPane.INFORMATION_MESSAGE, null, null, defautDescription);
 
-<<<<<<< HEAD
             // description==null means the user canceled the input
             if (StringUtil.hasText(description)) {
                 Attributes ko = DicomMediaUtils.createDicomKeyObject(dicomSourceAttribute, description, null);
+                if (dicomMediaElement instanceof KOSpecialElement) {
+                    Collection<HierachicalSOPInstanceReference> referencedStudySequence =
+                        new KODocumentModule(dicomSourceAttribute).getCurrentRequestedProcedureEvidences();
+
+                    new KODocumentModule(ko).setCurrentRequestedProcedureEvidences(referencedStudySequence);
+                }
                 if (view2d != null) {
                     // Deactivate filter for new KO
                     ActionState koFilterAction = view2d.getEventManager().getAction(ActionW.KO_FILTER);
@@ -186,22 +191,7 @@
                 }
                 return ko;
             }
-=======
-        // description==null means the user canceled the input
-        if (StringUtil.hasText(description)) {
-            Attributes newDicomKeyObject =
-                DicomMediaUtils.createDicomKeyObject(dicomSourceAttribute, description, null);
-
-            if (dicomMediaElement instanceof KOSpecialElement) {
-                Collection<HierachicalSOPInstanceReference> referencedStudySequence =
-                    new KODocumentModule(dicomSourceAttribute).getCurrentRequestedProcedureEvidences();
-
-                new KODocumentModule(newDicomKeyObject).setCurrentRequestedProcedureEvidences(referencedStudySequence);
-            }
-            return newDicomKeyObject;
->>>>>>> 7b5b4ab6
-        }
-
+        }
         return null;
     }
 
