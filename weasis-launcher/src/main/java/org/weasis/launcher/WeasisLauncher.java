/*******************************************************************************
 * Copyright (c) 2010 Nicolas Roduit.
 * All rights reserved. This program and the accompanying materials
 * are made available under the terms of the Eclipse Public License v1.0
 * which accompanies this distribution, and is available at
 * http://www.eclipse.org/legal/epl-v10.html
 * 
 * Contributors:
 *     Nicolas Roduit - initial API and implementation
 ******************************************************************************/
package org.weasis.launcher;

import java.awt.Color;
import java.awt.Desktop;
import java.awt.EventQueue;
import java.io.File;
import java.io.FileInputStream;
import java.io.IOException;
import java.io.InputStream;
import java.io.PrintStream;
import java.lang.reflect.Method;
import java.net.URI;
import java.net.URISyntaxException;
import java.util.ArrayList;
import java.util.Enumeration;
import java.util.Iterator;
import java.util.List;
import java.util.Locale;
import java.util.Properties;
import java.util.ServiceLoader;

import javax.swing.JDialog;
import javax.swing.JFrame;
import javax.swing.JOptionPane;
import javax.swing.JTextPane;
import javax.swing.SwingUtilities;
import javax.swing.UIManager;
import javax.swing.event.HyperlinkEvent;
import javax.swing.event.HyperlinkListener;
import javax.swing.plaf.basic.BasicColorChooserUI;
import javax.swing.text.html.HTMLEditorKit;
import javax.swing.text.html.StyleSheet;

import org.apache.felix.framework.Felix;
import org.apache.felix.framework.util.FelixConstants;
import org.apache.felix.framework.util.Util;
import org.osgi.framework.Bundle;
import org.osgi.framework.Constants;
import org.osgi.util.tracker.ServiceTracker;

public class WeasisLauncher {

    /**
     * Switch for specifying bundle directory.
     **/
    public static final String BUNDLE_DIR_SWITCH = "-b"; //$NON-NLS-1$

    /**
     * The property name used to specify whether the launcher should install a shutdown hook.
     **/
    public static final String SHUTDOWN_HOOK_PROP = "felix.shutdown.hook"; //$NON-NLS-1$
    /**
     * The property name used to specify an URL to the configuration property file to be used for the created the
     * framework instance.
     **/
    public static final String CONFIG_PROPERTIES_PROP = "felix.config.properties"; //$NON-NLS-1$
    /**
     * The default name used for the configuration properties file.
     **/
    public static final String CONFIG_PROPERTIES_FILE_VALUE = "config.properties"; //$NON-NLS-1$
    /**
     * The property name used to specify an URL to the extended property file.
     **/
    public static final String EXTENDED_PROPERTIES_PROP = "felix.extended.config.properties"; //$NON-NLS-1$
    /**
     * The default name used for the extended properties file.
     **/
    public static final String EXTENDED_PROPERTIES_FILE_VALUE = "ext-config.properties"; //$NON-NLS-1$
    /**
     * Name of the configuration directory.
     */
    public static final String CONFIG_DIRECTORY = "conf"; //$NON-NLS-1$

    private static HostActivator m_activator = null;
    static volatile Felix m_felix = null;
    static volatile ServiceTracker m_tracker = null;
    static volatile boolean frameworkLoaded = false;

    private static String APP_PROPERTY_FILE = "weasis.properties"; //$NON-NLS-1$
    public static final String P_WEASIS_VERSION = "weasis.version"; //$NON-NLS-1$
    public static final String P_WEASIS_PATH = "weasis.path"; //$NON-NLS-1$
    static Properties modulesi18n = null;
    private static String look = null;

    private static RemotePreferences REMOTE_PREFS;

    /**
     * <p>
     * This method performs the main task of constructing an framework instance and starting its execution. The
     * following functions are performed when invoked:
     * </p>
     * <ol>
     * <li><i><b>Examine and verify command-line arguments.</b></i> The launcher accepts a "<tt>-b</tt>" command line
     * switch to set the bundle auto-deploy directory and a single argument to set the bundle cache directory.</li>
     * <li><i><b>Read the system properties file.</b></i> This is a file containing properties to be pushed into
     * <tt>System.setProperty()</tt> before starting the framework. This mechanism is mainly shorthand for people
     * starting the framework from the command line to avoid having to specify a bunch of <tt>-D</tt> system property
     * definitions. The only properties defined in this file that will impact the framework's behavior are the those
     * concerning setting HTTP proxies, such as <tt>http.proxyHost</tt>, <tt>http.proxyPort</tt>, and
     * <tt>http.proxyAuth</tt>. Generally speaking, the framework does not use system properties at all.</li>
     * <li><i><b>Read the framework's configuration property file.</b></i> This is a file containing properties used to
     * configure the framework instance and to pass configuration information into bundles installed into the framework
     * instance. The configuration property file is called <tt>config.properties</tt> by default and is located in the
     * <tt>conf/</tt> directory of the Felix installation directory, which is the parent directory of the directory
     * containing the <tt>felix.jar</tt> file. It is possible to use a different location for the property file by
     * specifying the desired URL using the <tt>felix.config.properties</tt> system property; this should be set using
     * the <tt>-D</tt> syntax when executing the JVM. If the <tt>config.properties</tt> file cannot be found, then
     * default values are used for all configuration properties. Refer to the <a href="Felix.html#Felix(java.util.Map)">
     * <tt>Felix</tt></a> constructor documentation for more information on framework configuration properties.</li>
     * <li><i><b>Copy configuration properties specified as system properties into the set of configuration
     * properties.</b></i> Even though the Felix framework does not consult system properties for configuration
     * information, sometimes it is convenient to specify them on the command line when launching Felix. To make this
     * possible, the Felix launcher copies any configuration properties specified as system properties into the set of
     * configuration properties passed into Felix.</li>
     * <li><i><b>Add shutdown hook.</b></i> To make sure the framework shutdowns cleanly, the launcher installs a
     * shutdown hook; this can be disabled with the <tt>felix.shutdown.hook</tt> configuration property.</li>
     * <li><i><b>Create and initialize a framework instance.</b></i> The OSGi standard <tt>FrameworkFactory</tt> is
     * retrieved from <tt>META-INF/services</tt> and used to create a framework instance with the configuration
     * properties.</li>
     * <li><i><b>Auto-deploy bundles.</b></i> All bundles in the auto-deploy directory are deployed into the framework
     * instance.</li>
     * <li><i><b>Start the framework.</b></i> The framework is started and the launcher thread waits for the framework
     * to shutdown.</li>
     * </ol>
     * <p>
     * It should be noted that simply starting an instance of the framework is not enough to create an interactive
     * session with it. It is necessary to install and start bundles that provide a some means to interact with the
     * framework; this is generally done by bundles in the auto-deploy directory or specifying an "auto-start" property
     * in the configuration property file. If no bundles providing a means to interact with the framework are installed
     * or if the configuration property file cannot be found, the framework will appear to be hung or deadlocked. This
     * is not the case, it is executing correctly, there is just no way to interact with it.
     * </p>
     * <p>
     * The launcher provides two ways to deploy bundles into a framework at startup, which have associated configuration
     * properties:
     * </p>
     * <ul>
     * <li>Bundle auto-deploy - Automatically deploys all bundles from a specified directory, controlled by the
     * following configuration properties:
     * <ul>
     * <li><tt>felix.auto.deploy.dir</tt> - Specifies the auto-deploy directory from which bundles are automatically
     * deploy at framework startup. The default is the <tt>bundle/</tt> directory of the current directory.</li>
     * <li><tt>felix.auto.deploy.action</tt> - Specifies the auto-deploy actions to be found on bundle JAR files found
     * in the auto-deploy directory. The possible actions are <tt>install</tt>, <tt>update</tt>, <tt>start</tt>, and
     * <tt>uninstall</tt>. If no actions are specified, then the auto-deploy directory is not processed. There is no
     * default value for this property.</li>
     * </ul>
     * </li>
     * <li>Bundle auto-properties - Configuration properties which specify URLs to bundles to install/start:
     * <ul>
     * <li><tt>felix.auto.install.N</tt> - Space-delimited list of bundle URLs to automatically install when the
     * framework is started, where <tt>N</tt> is the start level into which the bundle will be installed (e.g.,
     * felix.auto.install.2).</li>
     * <li><tt>felix.auto.start.N</tt> - Space-delimited list of bundle URLs to automatically install and start when the
     * framework is started, where <tt>N</tt> is the start level into which the bundle will be installed (e.g.,
     * felix.auto.start.2).</li>
     * </ul>
     * </li>
     * </ul>
     * <p>
     * These properties should be specified in the <tt>config.properties</tt> so that they can be processed by the
     * launcher during the framework startup process.
     * </p>
     * 
     * @param args
     *            Accepts arguments to set the auto-deploy directory and/or the bundle cache directory.
     * @throws Exception
     *             If an error occurs.
     **/
    public static void main(String[] argv) throws Exception {
        launch(argv);
    }

    public static void launch(String[] argv) throws Exception {
        // Set system property for dynamically loading only native libraries corresponding of the current platform
        setSystemSpecification();

        // Getting VM arguments, workaround for having a fully trusted application with JWS,
        // http://bugs.sun.com/bugdatabase/view_bug.do?bug_id=6653241
        for (int i = 0; i < argv.length; i++) {
            if (argv[i].startsWith("-VMP") && argv[i].length() > 4) { //$NON-NLS-1$
                String[] vmarg = argv[i].substring(4).split("=", 2);
                if (vmarg.length == 2) {
                    if (vmarg[1].startsWith("\"") && vmarg[1].endsWith("\"")) {
                        vmarg[1] = vmarg[1].substring(1, vmarg[1].length() - 1);
                    }
                    System.setProperty(vmarg[0], vmarg[1]);
                }
            }
        }

        final List<StringBuffer> commandList = splitCommand(argv);
        // Look for bundle directory and/or cache directory.
        // We support at most one argument, which is the bundle
        // cache directory.
        String bundleDir = null;
        String cacheDir = null;
        for (StringBuffer c : commandList) {
            String command = c.toString();
            if (command.startsWith("felix")) { //$NON-NLS-1$
                String[] params = command.split(" "); //$NON-NLS-1$
                if (params.length < 3 || params.length > 4) {
                    System.err.println("Usage: [$felix -b <bundle-deploy-dir>] [<bundle-cache-dir>]"); //$NON-NLS-1$
                } else {
                    bundleDir = params[2];
                    if (params.length > 3) {
                        cacheDir = params[3];
                    }
                }
                commandList.remove(c);
                break;
            }
        }

        String portable = System.getProperty("weasis.portable.dir"); //$NON-NLS-1$
        if (portable != null) {
            File basePortableDir = new File(portable);
            String baseURL = ""; //$NON-NLS-1$
            try {
                baseURL = basePortableDir.toURI().toURL().toString() + "weasis";
                System.setProperty("weasis.codebase.url", baseURL); //$NON-NLS-1$
                baseURL += "/" + CONFIG_DIRECTORY + "/";
                System.setProperty(CONFIG_PROPERTIES_PROP, baseURL + CONFIG_PROPERTIES_FILE_VALUE); //$NON-NLS-1$
                System.setProperty(EXTENDED_PROPERTIES_PROP, baseURL + EXTENDED_PROPERTIES_FILE_VALUE); //$NON-NLS-1$
            } catch (Exception e) {
                e.printStackTrace();
            }
        }
        // Read configuration properties.
        Properties configProps = WeasisLauncher.loadConfigProperties();
        // If no configuration properties were found, then create
        // an empty properties object.
        if (configProps == null) {
            System.err.println("No " + CONFIG_PROPERTIES_FILE_VALUE + " found."); //$NON-NLS-1$ //$NON-NLS-2$
            configProps = new Properties();
        }

        // If there is a passed in bundle auto-deploy directory, then
        // that overwrites anything in the config file.
        if (bundleDir != null) {
            configProps.setProperty(AutoProcessor.AUTO_DEPLOY_DIR_PROPERY, bundleDir);
        }

        // If there is a passed in bundle cache directory, then
        // that overwrites anything in the config file.
        if (cacheDir != null) {
            configProps.setProperty(Constants.FRAMEWORK_STORAGE, cacheDir);
        }

        // Load local properties and clean if necessary the previous version
        WebStartLoader loader = loadProperties(configProps);

        // If enabled, register a shutdown hook to make sure the framework is
        // cleanly shutdown when the VM exits.
        Runtime.getRuntime().addShutdownHook(new Thread("Felix Shutdown Hook") { //$NON-NLS-1$

                @Override
                public void run() {
                    int exitStatus = 0;
                    try {
                        if (m_felix != null) {
                            m_felix.stop();
                            // wait asynchronous stop (max 20 seconds to stop all bundles)
                            m_felix.waitForStop(20000);
                        }
                    } catch (Exception ex) {
                        exitStatus = -1;
                        System.err.println("Error stopping framework: " + ex); //$NON-NLS-1$
                    } finally {
                        // After all bundles has been stopped, we can copy the preferences
                        if (REMOTE_PREFS != null) {
                            REMOTE_PREFS.store();
                        }
                        // Clean temp folder.
                        FileUtil.deleteDirectoryContents(FileUtil.getApplicationTempDir());
                        Runtime.getRuntime().halt(exitStatus);
                    }
                }
            });

        System.out.println("\nWeasis Starting..."); //$NON-NLS-1$
        System.out.println("========================\n"); //$NON-NLS-1$
        int exitStatus = 0;
        // Create host activator;
        m_activator = new HostActivator();

        List list = new ArrayList();
        list.add(m_activator);
        configProps.put(FelixConstants.SYSTEMBUNDLE_ACTIVATORS_PROP, list);

        try {
            // Now create an instance of the framework with our configuration properties.
            m_felix = new Felix(configProps);
            // Initialize the framework, but don't start it yet.
            m_felix.init();

            // Use the system bundle context to process the auto-deploy
            // and auto-install/auto-start properties.
            loader.setFelix(configProps, m_activator.getBundleContext());
            loader.writeLabel("Starting... Weasis"); //$NON-NLS-1$
            m_tracker =
                new ServiceTracker(m_activator.getBundleContext(), "org.apache.felix.service.command.CommandProcessor", //$NON-NLS-1$
                    null);
            m_tracker.open();

            // Start the framework.
            m_felix.start();

            // End of splash screen
            loader.close();
            loader = null;
            SwingUtilities.invokeLater(new Runnable() {

                @Override
                public void run() {
                    m_tracker.open();
                    Object commandSession = getCommandSession(m_tracker.getService());
                    if (commandSession != null) {
                        // execute the commands from main argv
                        for (StringBuffer command : commandList) {
                            commandSession_execute(commandSession, command);
                        }
                        commandSession_close(commandSession);
                    }

                    m_tracker.close();
                }
            });

            String mainUI = configProps.getProperty("weasis.main.ui", "");
            mainUI = mainUI.trim();
            if (!mainUI.equals("")) {
                boolean uiStarted = false;
                for (Bundle b : m_felix.getBundleContext().getBundles()) {
                    if (b.getSymbolicName().equals(mainUI) && b.getState() == Bundle.ACTIVE) { //$NON-NLS-1$
                        uiStarted = true;
                        break;
                    }
                }
                if (!uiStarted) {
                    throw new Exception("Main User Interface bundle cannot be started"); //$NON-NLS-1$
                }
            }
            frameworkLoaded = true;
            // Wait for framework to stop to exit the VM.
            m_felix.waitForStop(0);
            System.exit(0);

        } catch (Exception ex) {
            exitStatus = -1;
            System.err.println("Could not create framework: " + ex); //$NON-NLS-1$
            ex.printStackTrace();
        } finally {
            Runtime.getRuntime().halt(exitStatus);
        }
    }

    public static List<StringBuffer> splitCommand(String[] args) {
        int length = args.length;
        ArrayList<StringBuffer> list = new ArrayList<StringBuffer>(5);
        for (int i = 0; i < length; i++) {
            if (args[i].startsWith("$") && args[i].length() > 1) { //$NON-NLS-1$
                StringBuffer command = new StringBuffer(args[i].substring(1));
                // look for parameters
                while (i + 1 < length && !args[i + 1].startsWith("$")) { //$NON-NLS-1$
                    i++;
                    command.append(" "); //$NON-NLS-1$
                    if (args[i].indexOf(" ") != -1) { //$NON-NLS-1$
                        command.append("\""); //$NON-NLS-1$
                        command.append(args[i]);
                        command.append("\""); //$NON-NLS-1$
                    } else {
                        command.append(args[i]);
                    }
                }
                list.add(command);
            }
        }
        // for (StringBuffer stringBuffer : list) {
        // System.out.println("Command:" + stringBuffer);
        // }
        return list;
    }

    public static Object getCommandSession(Object commandProcessor) {
        if (commandProcessor == null) {
            return null;
        }
        Class[] parameterTypes = new Class[] { InputStream.class, PrintStream.class, PrintStream.class };

        Object[] arguments = new Object[] { System.in, System.out, System.err };

        try {
            Method nameMethod = commandProcessor.getClass().getMethod("createSession", parameterTypes); //$NON-NLS-1$
            Object commandSession = nameMethod.invoke(commandProcessor, arguments);
            return commandSession;
        } catch (Exception ex) {
            // Since the services returned by the tracker could become
            // invalid at any moment, we will catch all exceptions, log
            // a message, and then ignore faulty services.
            System.err.println(ex);
        }

        return null;
    }

    public static boolean commandSession_close(Object commandSession) {
        if (commandSession == null) {
            return false;
        }
        try {
            Method nameMethod = commandSession.getClass().getMethod("close", null); //$NON-NLS-1$
            nameMethod.invoke(commandSession, null);
            return true;
        } catch (Exception ex) {
            // Since the services returned by the tracker could become
            // invalid at any moment, we will catch all exceptions, log
            // a message, and then ignore faulty services.
            System.err.println(ex);
        }

        return false;
    }

    public static boolean commandSession_execute(Object commandSession, CharSequence charSequence) {
        if (commandSession == null) {
            return false;
        }
        Class[] parameterTypes = new Class[] { CharSequence.class };

        Object[] arguments = new Object[] { charSequence };

        try {
            Method nameMethod = commandSession.getClass().getMethod("execute", parameterTypes); //$NON-NLS-1$
            nameMethod.invoke(commandSession, arguments);
            return true;
        } catch (Exception ex) {
            // Since the services returned by the tracker could become
            // invalid at any moment, we will catch all exceptions, log
            // a message, and then ignore faulty services.
            System.err.println(ex);
            ex.printStackTrace();
        }

        return false;
    }

    /**
     * This following part has been copied from the Main class of the Felix project
     * 
     **/

    /**
     * <p>
     * Loads the configuration properties in the configuration property file associated with the framework installation;
     * these properties are accessible to the framework and to bundles and are intended for configuration purposes. By
     * default, the configuration property file is located in the <tt>conf/</tt> directory of the Felix installation
     * directory and is called "<tt>config.properties</tt>". The installation directory of Felix is assumed to be the
     * parent directory of the <tt>felix.jar</tt> file as found on the system class path property. The precise file from
     * which to load configuration properties can be set by initializing the "<tt>felix.config.properties</tt>" system
     * property to an arbitrary URL.
     * </p>
     * 
     * @return A <tt>Properties</tt> instance or <tt>null</tt> if there was an error.
     **/
    public static Properties loadConfigProperties() {
        URI propURI = getPropertiesURI(CONFIG_PROPERTIES_PROP, CONFIG_PROPERTIES_FILE_VALUE);
        // Read the properties file
        Properties props = null;
        if (propURI != null) {
            props = readProperties(propURI, null);
        }
        propURI = getPropertiesURI(EXTENDED_PROPERTIES_PROP, EXTENDED_PROPERTIES_FILE_VALUE);
        if (propURI != null) {
            // Extended properties, add or override existing properties
            props = readProperties(propURI, props);
        }
        if (props != null) {
            // Perform variable substitution for system properties.
            for (Enumeration e = props.propertyNames(); e.hasMoreElements();) {
                String name = (String) e.nextElement();
                props.setProperty(name, Util.substVars(props.getProperty(name), name, null, props));
            }
        }
        return props;
    }

    public static URI getPropertiesURI(String configProp, String configFile) {

        // The config properties file is either specified by a system
        // property or it is in the conf/ directory of the Felix
        // installation directory. Try to load it from one of these
        // places.

        // See if the property URL was specified as a property.
        URI propURL = null;
        String custom = System.getProperty(configProp);
        if (custom != null) {
            try {
                propURL = new URI(custom);
            } catch (URISyntaxException e) {
                System.err.print(configProp + ": " + e); //$NON-NLS-1$
                return null;
            }
        } else {
            // Determine where the configuration directory is by figuring
            // out where felix.jar is located on the system class path.
            File confDir = null;
            String classpath = System.getProperty("java.class.path"); //$NON-NLS-1$
            int index = classpath.toLowerCase().indexOf("felix.jar"); //$NON-NLS-1$
            int start = classpath.lastIndexOf(File.pathSeparator, index) + 1;
            if (index >= start) {
                // Get the path of the felix.jar file.
                String jarLocation = classpath.substring(start, index);
                // Calculate the conf directory based on the parent
                // directory of the felix.jar directory.
                confDir = new File(new File(new File(jarLocation).getAbsolutePath()).getParent(), CONFIG_DIRECTORY);
            } else {
                // Can't figure it out so use the current directory as default.
                confDir = new File(System.getProperty("user.dir"), CONFIG_DIRECTORY); //$NON-NLS-1$
            }

            try {
                propURL = new File(confDir, configFile).toURI();
            } catch (Exception ex) {
                System.err.print(configFile + ": " + ex); //$NON-NLS-1$
                return null;
            }
        }
        return propURL;
    }

    public static Properties readProperties(URI propURI, Properties props) {
        // Read the properties file.
        if (props == null) {
            props = new Properties();
        }
        InputStream is = null;
        try {
            // Try to load config.properties.
            is = propURI.toURL().openConnection().getInputStream();
            props.load(is);
            is.close();
        } catch (Exception ex) {
            System.err.println("Cannot read properties file: " + propURI); //$NON-NLS-1$
            FileUtil.safeClose(is);
            return props;
        }
        return props;
    }

    private static String getGeneralProperty(String key, String defaultValue, Properties config, Properties local) {
        return getGeneralProperty(key, key, defaultValue, config, local);
    }

    private static String getGeneralProperty(String key, String localKey, String defaultValue, Properties config,
        Properties local) {
        String value = local.getProperty(localKey, null);
        if (value == null) {
            value = System.getProperty(key, null);
            if (value == null) {
                value = config.getProperty(key, defaultValue);
            }
            // When first launch, set property that can be written later
            local.setProperty(localKey, value);
        }
        return value;
    }

    public static void setSystemSpecification() {
        // Follows the OSGI specification to use Bundle-NativeCode in the bundle fragment :
        // http://www.osgi.org/Specifications/Reference
        String osName = System.getProperty("os.name"); //$NON-NLS-1$
        String osArch = System.getProperty("os.arch"); //$NON-NLS-1$
        if (osName != null && !osName.trim().equals("") && osArch != null && !osArch.trim().equals("")) { //$NON-NLS-1$ //$NON-NLS-2$
            if (osName.startsWith("Win")) { //$NON-NLS-1$
                // All Windows versions with a specific processor architecture (x86 or x86-64) are grouped under
                // windows. If you need to make different native libraries for the Windows versions, define it in the
                // Bundle-NativeCode tag of the bundle fragment.
                osName = "windows"; //$NON-NLS-1$
            } else if (osName.equals("Mac OS X")) { //$NON-NLS-1$
                osName = "macosx"; //$NON-NLS-1$
            } else if (osName.equals("SymbianOS")) { //$NON-NLS-1$
                osName = "epoc32"; //$NON-NLS-1$
            } else if (osName.equals("hp-ux")) { //$NON-NLS-1$
                osName = "hpux"; //$NON-NLS-1$
            } else if (osName.equals("Mac OS")) { //$NON-NLS-1$
                osName = "macos"; //$NON-NLS-1$
            } else if (osName.equals("OS/2")) { //$NON-NLS-1$
                osName = "os2"; //$NON-NLS-1$
            } else if (osName.equals("procnto")) { //$NON-NLS-1$
                osName = "qnx"; //$NON-NLS-1$
            } else {
                osName = osName.toLowerCase();
            }

            if (osArch.equals("pentium") || osArch.equals("i386") || osArch.equals("i486") || osArch.equals("i586") //$NON-NLS-1$ //$NON-NLS-2$ //$NON-NLS-3$ //$NON-NLS-4$
                || osArch.equals("i686")) { //$NON-NLS-1$
                osArch = "x86"; //$NON-NLS-1$
            } else if (osArch.equals("amd64") || osArch.equals("em64t") || osArch.equals("x86_64")) { //$NON-NLS-1$ //$NON-NLS-2$ //$NON-NLS-3$
                osArch = "x86-64"; //$NON-NLS-1$
            } else if (osArch.equals("power ppc")) { //$NON-NLS-1$
                osArch = "powerpc"; //$NON-NLS-1$
            } else if (osArch.equals("psc1k")) { //$NON-NLS-1$
                osArch = "ignite"; //$NON-NLS-1$
            } else {
                osArch = osArch.toLowerCase();
            }
            System.setProperty("native.library.spec", osName + "-" + osArch); //$NON-NLS-1$ //$NON-NLS-2$
        }
    }

    public static WebStartLoader loadProperties(Properties config) {
        String dir = new File(config.getProperty(Constants.FRAMEWORK_STORAGE)).getParent();
        System.setProperty(P_WEASIS_PATH, dir);
        String user = System.getProperty("weasis.user", null); //$NON-NLS-1$
        if (REMOTE_PREFS == null && user != null) {
            ServiceLoader<RemotePreferences> prefs = ServiceLoader.load(RemotePreferences.class);
            Iterator<RemotePreferences> commandsIterator = prefs.iterator();
            while (commandsIterator.hasNext()) {
                REMOTE_PREFS = commandsIterator.next();
                REMOTE_PREFS.initialize(user, dir + File.separator + "preferences" + File.separator + user); //$NON-NLS-1$
                break;
            }
        }
        if (REMOTE_PREFS != null) {
            REMOTE_PREFS.read();
        }

        String portable = System.getProperty("weasis.portable.dir"); //$NON-NLS-1$
        if (portable != null) {
            System
                .setProperty("weasis.portable.dicom.directory", config.getProperty("weasis.portable.dicom.directory")); //$NON-NLS-1$ //$NON-NLS-2$
        }

        File basdir;
        if (user == null) {
            basdir = new File(dir);
        } else {
            basdir = new File(dir + File.separator + "preferences" + File.separator //$NON-NLS-1$
                + user);
            try {
                basdir.mkdirs();
            } catch (Exception e) {
                basdir = new File(dir);
                e.printStackTrace();
            }
        }
        File common_file = new File(basdir, APP_PROPERTY_FILE);
        Properties s_prop = readProperties(common_file);
        // General Preferences priority order:
        // 1) Last value (does not exist for first launch of Weasis in an operating system session).
        // 2) Java System property
        // 3) Property defined in weasis/conf/config.properties or in weasis/conf/ext-config.properties (extension of
        // config)
        // 4) default value

        final String lang = getGeneralProperty("weasis.language", "locale.language", "en", config, s_prop); //$NON-NLS-1$ //$NON-NLS-2$
        final String country = getGeneralProperty("weasis.country", "locale.country", "US", config, s_prop); //$NON-NLS-1$ //$NON-NLS-2$
        final String variant = getGeneralProperty("weasis.variant", "locale.variant", "", config, s_prop); //$NON-NLS-1$ //$NON-NLS-2$

        getGeneralProperty("weasis.confirm.closing", "true", config, s_prop); //$NON-NLS-1$ //$NON-NLS-2$

        URI translation_modules = null;
        if (portable != null) {
            File file = new File(portable, "weasis/bundle-i18n/buildNumber.properties");
            if (file.canRead()) {
                translation_modules = file.toURI();
                String path = file.getParentFile().toURI().toString();
                System.setProperty("weasis.i18n", path); //$NON-NLS-1$
<<<<<<< HEAD
                System.err.println("i18n path: " + path);
=======
                System.out.println("i18n path: " + path); //$NON-NLS-1$
>>>>>>> 2ad65b2f
            }
        } else {
            String path = System.getProperty("weasis.i18n", null); //$NON-NLS-1$
            if (path != null) {
                path += path.endsWith("/") ? "buildNumber.properties" : "/buildNumber.properties"; //$NON-NLS-1$ //$NON-NLS-2$ //$NON-NLS-3$
                try {
                    translation_modules = new URI(path);
                } catch (URISyntaxException e) {
                    System.err.println("Cannot find translation modules: " + e); //$NON-NLS-1$
                }
            }
        }
        if (translation_modules != null) {
            modulesi18n = readProperties(translation_modules, null);
            if (modulesi18n != null) {
                System.setProperty("weasis.languages", modulesi18n.getProperty("languages", ""));
            }
        }
        if (lang.equals("en")) { //$NON-NLS-1$
            // if English no need to load i18n bundle fragments
            modulesi18n = null;
        }
        Locale.setDefault(new Locale(lang, country, variant));

        look = s_prop.getProperty("weasis.look", null); //$NON-NLS-1$
        if (look == null) {
            String nativeLook = null;
            String sys_spec = System.getProperty("native.library.spec", "unknown"); //$NON-NLS-1$ //$NON-NLS-2$
            int index = sys_spec.indexOf("-"); //$NON-NLS-1$
            if (index > 0) {
                nativeLook = "weasis.look." + sys_spec.substring(0, index); //$NON-NLS-1$
                look = System.getProperty(nativeLook, null);
                if (look == null) {
                    look = config.getProperty(nativeLook, null);
                }

            }
            if (look == null) {
                look = System.getProperty("weasis.look", null);
                if (look == null) {
                    look = config.getProperty(nativeLook, null);
                }
            }
        }
        if (LookAndFeels.installSubstanceLookAndFeels() && look == null) {
            if ("Mac OS X".equals(System.getProperty("os.name"))) {
                look = "com.apple.laf.AquaLookAndFeel"; //$NON-NLS-1$
            } else {
                look = "org.pushingpixels.substance.api.skin.SubstanceTwilightLookAndFeel"; //$NON-NLS-1$
            }
        }
        // Set look and feels
        try {
            SwingUtilities.invokeAndWait(new Runnable() {
                @Override
                public void run() {
                    if (look.startsWith("org.pushingpixels")) { //$NON-NLS-1$
                        JFrame.setDefaultLookAndFeelDecorated(true);
                        JDialog.setDefaultLookAndFeelDecorated(true);
                    }
                    look = setLookAndFeel(look);
                }
            });
        } catch (Exception e) {
            System.err.println("WARNING : Unable to set the Look&Feel " + look); //$NON-NLS-1$
            e.printStackTrace();
        }
        s_prop.put("weasis.look", look);

        Properties common_prop;
        if (basdir.getPath().equals(dir)) {
            common_prop = s_prop;
        } else {
            FileUtil.storeProperties(common_file, s_prop, null);
            common_file = new File(dir, APP_PROPERTY_FILE);
            common_prop = readProperties(common_file);
        }

        String versionOld = common_prop.getProperty("weasis.version"); //$NON-NLS-1$
        String versionNew = config.getProperty("weasis.version"); //$NON-NLS-1$

        // Splash screen that shows bundles loading
        final WebStartLoader loader = new WebStartLoader();
        // Display splash screen
        loader.open();

        boolean update = false;
        if (versionNew != null) {
            // Add also to java properties for the about
            System.setProperty(P_WEASIS_VERSION, versionNew);
            common_prop.put(P_WEASIS_VERSION, versionNew);
            if (versionOld == null || !versionOld.equals(versionNew)) {
                update = true;
            }
        }
        if (update) {
            common_prop.put("weasis.look", look); //$NON-NLS-1$
            FileUtil.storeProperties(common_file, common_prop, null);
        }

        boolean cleanCache = Boolean.parseBoolean(config.getProperty("weasis.clean.previous.version")); //$NON-NLS-1$
        // Save if not exist or could not be read
        if (cleanCache && versionNew != null) {
            if (!versionNew.equals(versionOld)) {
                System.out.printf("Clean previous Weasis version: %s \n", versionOld); //$NON-NLS-1$
                config.setProperty(Constants.FRAMEWORK_STORAGE_CLEAN, Constants.FRAMEWORK_STORAGE_CLEAN_ONFIRSTINIT);
            }
        }
        final File file = common_file;
        // Test if it is the first time launch
        if (versionOld == null) {
            EventQueue.invokeLater(new Runnable() {

                @Override
                public void run() {
                    Object[] options =
                        { Messages.getString("WeasisLauncher.ok"), Messages.getString("WeasisLauncher.no") }; //$NON-NLS-1$ //$NON-NLS-2$

                    int response =
                        JOptionPane.showOptionDialog(
                            loader.getWindow(),
                            Messages.getString("WeasisLauncher.msg"), //$NON-NLS-1$
                            Messages.getString("WeasisLauncher.first"), JOptionPane.YES_NO_OPTION, JOptionPane.WARNING_MESSAGE, //$NON-NLS-1$
                            null, options, null);
                    if (response == 1) {
                        // delete the properties file to ask again
                        file.delete();
                        System.err.println("Refusing the disclaimer"); //$NON-NLS-1$
                        System.exit(-1);
                    }
                }
            });
        } else if (versionNew != null && !versionNew.equals(versionOld)) {
            final StringBuffer message = new StringBuffer("<P>");
            message.append(String.format("Weasis version has changed from %s to %s.", versionOld, versionNew));

            EventQueue.invokeLater(new Runnable() {
                @Override
                public void run() {
                    JTextPane jTextPane1 = new JTextPane();
                    jTextPane1.setContentType("text/html"); //$NON-NLS-1$
                    jTextPane1.setEditable(false);
                    jTextPane1.addHyperlinkListener(new HyperlinkListener() {
                        @Override
                        public void hyperlinkUpdate(HyperlinkEvent e) {
                            JTextPane pane = (JTextPane) e.getSource();
                            if (e.getEventType() == HyperlinkEvent.EventType.ENTERED) {
                                pane.setToolTipText(e.getDescription());
                            } else if (e.getEventType() == HyperlinkEvent.EventType.EXITED) {
                                pane.setToolTipText(null);
                            } else if (e.getEventType() == HyperlinkEvent.EventType.ACTIVATED) {
                                if (System.getProperty("os.name", "unknown").toLowerCase().startsWith("linux")) { //$NON-NLS-1$ //$NON-NLS-2$ //$NON-NLS-3$
                                    try {
                                        String cmd = String.format("xdg-open %s", e.getURL()); //$NON-NLS-1$
                                        Runtime.getRuntime().exec(cmd);
                                    } catch (IOException e1) {
                                        e1.printStackTrace();
                                    }
                                } else if (Desktop.isDesktopSupported()) {
                                    final Desktop desktop = Desktop.getDesktop();
                                    if (desktop.isSupported(Desktop.Action.BROWSE)) {
                                        try {
                                            desktop.browse(e.getURL().toURI());

                                        } catch (IOException ex) {
                                            ex.printStackTrace();
                                        } catch (URISyntaxException ex2) {
                                            ex2.printStackTrace();
                                        }
                                    }
                                }
                            }
                        }
                    });
                    jTextPane1.setBackground(Color.WHITE);
                    StyleSheet ss = ((HTMLEditorKit) jTextPane1.getEditorKit()).getStyleSheet();
                    ss.addRule("p {font-size:12}"); //$NON-NLS-1$
                    message.append("<BR>");
                    message.append(String.format("See <a href=\"%s\">release notes</a>.",
                        "http://www.dcm4che.org/jira/secure/ReleaseNote.jspa?projectId=10090&version=10431"));
                    message.append("</P>");
                    jTextPane1.setText(message.toString());
                    JOptionPane.showMessageDialog(loader.getWindow(), jTextPane1,
                        Messages.getString("WeasisLauncher.News"), JOptionPane.PLAIN_MESSAGE); //$NON-NLS-1$
                }
            });
        }
        return loader;
    }

    private static Properties readProperties(File propsFile) {
        Properties properties = new Properties();

        if (propsFile.canRead()) {
            FileInputStream fis = null;
            try {
                fis = new FileInputStream(propsFile);
                properties.load(fis);

            } catch (Throwable t) {
            } finally {
                try {
                    if (fis != null) {
                        fis.close();
                    }
                } catch (IOException e) {
                }
            }
        } else {
            File appFoler = new File(System.getProperty(P_WEASIS_PATH, "")); //$NON-NLS-1$
            appFoler.mkdirs();
        }
        return properties;
    }

    /**
     * Changes the look and feel for the whole GUI
     */

    public static String setLookAndFeel(String look) {
        // Workaround in substance 6.3 to work with JAVA 7
        UIManager.put("ColorChooserUI", BasicColorChooserUI.class.getName());
        // Do not display metal LAF in bold, it is ugly
        UIManager.put("swing.boldMetal", Boolean.FALSE); //$NON-NLS-1$
        // Display slider value is set to false (already in all LAF by the panel title), used by GTK LAF
        UIManager.put("Slider.paintValue", Boolean.FALSE); //$NON-NLS-1$
        UIManager.LookAndFeelInfo lafs[] = UIManager.getInstalledLookAndFeels();
        laf_exist: if (look != null) {
            for (int i = 0, n = lafs.length; i < n; i++) {
                if (lafs[i].getClassName().equals(look)) {
                    break laf_exist;
                }
            }
            look = null;
        }
        if (look == null) {
            if ("Mac OS X".equals(System.getProperty("os.name"))) {
                look = "com.apple.laf.AquaLookAndFeel"; //$NON-NLS-1$
            } else {
                // Try to set Nimbus, concurrent thread issue
                // http://bugs.sun.com/bugdatabase/view_bug.do?bug_id=6785663
                for (int i = 0, n = lafs.length; i < n; i++) {
                    if (lafs[i].getName().equals("Nimbus")) { //$NON-NLS-1$
                        look = lafs[i].getClassName();
                        break;
                    }
                }
            }
            // Should never happen
            if (look == null) {
                look = UIManager.getSystemLookAndFeelClassName();
            }

        }

        if (look != null) {
            try {
                UIManager.setLookAndFeel(look);

            } catch (Exception e) {
                System.err.println("WARNING : Unable to set the Look&Feel"); //$NON-NLS-1$
                e.printStackTrace();
            }
        }
        return look;
    }
}<|MERGE_RESOLUTION|>--- conflicted
+++ resolved
@@ -678,11 +678,7 @@
                 translation_modules = file.toURI();
                 String path = file.getParentFile().toURI().toString();
                 System.setProperty("weasis.i18n", path); //$NON-NLS-1$
-<<<<<<< HEAD
-                System.err.println("i18n path: " + path);
-=======
                 System.out.println("i18n path: " + path); //$NON-NLS-1$
->>>>>>> 2ad65b2f
             }
         } else {
             String path = System.getProperty("weasis.i18n", null); //$NON-NLS-1$
