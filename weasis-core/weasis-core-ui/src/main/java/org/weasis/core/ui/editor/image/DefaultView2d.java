/*******************************************************************************
 * Copyright (c) 2016 Weasis Team and others.
 * All rights reserved. This program and the accompanying materials
 * are made available under the terms of the Eclipse Public License v1.0
 * which accompanies this distribution, and is available at
 * http://www.eclipse.org/legal/epl-v10.html
 *
 * Contributors:
 *     Nicolas Roduit - initial API and implementation
 *******************************************************************************/
package org.weasis.core.ui.editor.image;

import java.awt.BasicStroke;
import java.awt.Color;
import java.awt.Component;
import java.awt.Cursor;
import java.awt.Dimension;
import java.awt.Font;
import java.awt.Graphics;
import java.awt.Graphics2D;
import java.awt.GraphicsConfiguration;
import java.awt.GridBagConstraints;
import java.awt.Paint;
import java.awt.Point;
import java.awt.Rectangle;
import java.awt.RenderingHints;
import java.awt.Shape;
import java.awt.Stroke;
import java.awt.Toolkit;
import java.awt.Window;
import java.awt.event.FocusEvent;
import java.awt.event.InputEvent;
import java.awt.event.KeyEvent;
import java.awt.event.KeyListener;
import java.awt.event.MouseEvent;
import java.awt.event.MouseListener;
import java.awt.event.MouseMotionListener;
import java.awt.event.MouseWheelListener;
import java.awt.geom.AffineTransform;
import java.awt.geom.Ellipse2D;
import java.awt.geom.Line2D;
import java.awt.geom.NoninvertibleTransformException;
import java.awt.geom.Point2D;
import java.awt.geom.Rectangle2D;
import java.beans.PropertyChangeEvent;
import java.util.ArrayList;
import java.util.Comparator;
import java.util.HashMap;
import java.util.List;
import java.util.Map.Entry;
import java.util.Objects;
import java.util.Optional;

import javax.swing.AbstractAction;
import javax.swing.Action;
import javax.swing.ImageIcon;
import javax.swing.JCheckBoxMenuItem;
import javax.swing.JComponent;
import javax.swing.JOptionPane;
import javax.swing.JPopupMenu;
import javax.swing.KeyStroke;
import javax.swing.SwingUtilities;
import javax.swing.ToolTipManager;
import javax.swing.TransferHandler;
import javax.swing.border.BevelBorder;
import javax.swing.border.Border;
import javax.swing.border.EtchedBorder;

import org.opencv.core.CvType;
import org.opencv.core.Rect;
import org.opencv.core.RotatedRect;
import org.opencv.core.Size;
import org.slf4j.Logger;
import org.slf4j.LoggerFactory;
import org.weasis.core.api.gui.Image2DViewer;
import org.weasis.core.api.gui.model.ViewModel;
import org.weasis.core.api.gui.util.ActionState;
import org.weasis.core.api.gui.util.ActionW;
import org.weasis.core.api.gui.util.ComboItemListener;
import org.weasis.core.api.gui.util.Filter;
import org.weasis.core.api.gui.util.JMVUtils;
import org.weasis.core.api.gui.util.MathUtil;
import org.weasis.core.api.gui.util.MouseActionAdapter;
import org.weasis.core.api.gui.util.SliderChangeListener;
import org.weasis.core.api.gui.util.WinUtil;
import org.weasis.core.api.image.AffineTransformOp;
import org.weasis.core.api.image.FilterOp;
import org.weasis.core.api.image.ImageOpEvent;
import org.weasis.core.api.image.ImageOpNode;
import org.weasis.core.api.image.OpManager;
import org.weasis.core.api.image.PseudoColorOp;
import org.weasis.core.api.image.WindowOp;
import org.weasis.core.api.image.cv.ImageProcessor;
import org.weasis.core.api.image.op.ByteLut;
import org.weasis.core.api.image.util.ImageFiler;
import org.weasis.core.api.image.util.KernelData;
import org.weasis.core.api.image.util.MeasurableLayer;
import org.weasis.core.api.image.util.Unit;
import org.weasis.core.api.media.data.ImageElement;
import org.weasis.core.api.media.data.MediaSeries;
import org.weasis.core.api.media.data.PlanarImage;
import org.weasis.core.api.media.data.Series;
import org.weasis.core.api.media.data.SeriesComparator;
import org.weasis.core.api.media.data.TagW;
import org.weasis.core.api.service.AuditLog;
import org.weasis.core.api.util.FontTools;
import org.weasis.core.api.util.StringUtil;
import org.weasis.core.ui.Messages;
import org.weasis.core.ui.docking.UIManager;
import org.weasis.core.ui.editor.SeriesViewerEvent;
import org.weasis.core.ui.editor.SeriesViewerEvent.EVENT;
import org.weasis.core.ui.editor.image.SynchData.Mode;
import org.weasis.core.ui.editor.image.dockable.MeasureTool;
import org.weasis.core.ui.model.AbstractGraphicModel;
import org.weasis.core.ui.model.GraphicModel;
import org.weasis.core.ui.model.graphic.DragGraphic;
import org.weasis.core.ui.model.graphic.Graphic;
import org.weasis.core.ui.model.imp.XmlGraphicModel;
import org.weasis.core.ui.model.layer.LayerAnnotation;
import org.weasis.core.ui.model.layer.LayerType;
import org.weasis.core.ui.model.layer.imp.RenderedImageLayer;
import org.weasis.core.ui.model.utils.Draggable;
import org.weasis.core.ui.model.utils.bean.GraphicClipboard;
import org.weasis.core.ui.model.utils.bean.PanPoint;
import org.weasis.core.ui.model.utils.bean.PanPoint.State;
import org.weasis.core.ui.model.utils.imp.DefaultViewModel;
import org.weasis.core.ui.pref.Monitor;
import org.weasis.core.ui.util.DefaultAction;
import org.weasis.core.ui.util.MouseEventDouble;
import org.weasis.core.ui.util.TitleMenuItem;

/**
 * @author Nicolas Roduit, Benoit Jacquemoud
 */
public abstract class DefaultView2d<E extends ImageElement> extends GraphicsPane implements ViewCanvas<E> {
    private static final long serialVersionUID = 4546307243696460899L;

    private static final Logger LOGGER = LoggerFactory.getLogger(DefaultView2d.class);

    public enum ZoomType {
        CURRENT, BEST_FIT, PIXEL_SIZE, REAL
    }

    static final Shape[] pointer;

    static {
        pointer = new Shape[5];
        pointer[0] = new Ellipse2D.Double(-27.0, -27.0, 54.0, 54.0);
        pointer[1] = new Line2D.Double(-40.0, 0.0, -5.0, 0.0);
        pointer[2] = new Line2D.Double(5.0, 0.0, 40.0, 0.0);
        pointer[3] = new Line2D.Double(0.0, -40.0, 0.0, -5.0);
        pointer[4] = new Line2D.Double(0.0, 5.0, 0.0, 40.0);
    }

    public static final String PROP_LAYER_OFFSET = "layer.offset"; //$NON-NLS-1$

    public static final GraphicClipboard GRAPHIC_CLIPBOARD = new GraphicClipboard();

    public static final Object antialiasingOff = RenderingHints.VALUE_ANTIALIAS_OFF;
    public static final Object antialiasingOn = RenderingHints.VALUE_ANTIALIAS_ON;

    public static final Cursor EDIT_CURSOR = DefaultView2d.getCustomCursor("editpoint.png", "Edit Point", 16, 16); //$NON-NLS-1$ //$NON-NLS-2$
    public static final Cursor HAND_CURSOR = DefaultView2d.getCustomCursor("hand.gif", "hand", 16, 16); //$NON-NLS-1$ //$NON-NLS-2$
    public static final Cursor WAIT_CURSOR = DefaultView2d.getNewCursor(Cursor.WAIT_CURSOR);
    public static final Cursor CROSS_CURSOR = DefaultView2d.getNewCursor(Cursor.CROSSHAIR_CURSOR);
    public static final Cursor MOVE_CURSOR = DefaultView2d.getNewCursor(Cursor.MOVE_CURSOR);
    public static final Cursor DEFAULT_CURSOR = DefaultView2d.getNewCursor(Cursor.DEFAULT_CURSOR);

    protected final FocusHandler focusHandler = new FocusHandler();
    protected final GraphicMouseHandler<E> graphicMouseHandler;

    private final PanPoint highlightedPosition = new PanPoint(State.CENTER);
    private final PanPoint startedDragPoint = new PanPoint(State.DRAGSTART);
    private int pointerType = 0;

    protected final Color pointerColor1 = Color.black;
    protected final Color pointerColor2 = Color.white;
    protected final Border normalBorder = new EtchedBorder(BevelBorder.LOWERED, Color.gray, Color.white);
    protected final Border focusBorder = new EtchedBorder(BevelBorder.LOWERED, focusColor, focusColor);
    protected final Border lostFocusBorder = new EtchedBorder(BevelBorder.LOWERED, lostFocusColor, lostFocusColor);

    protected final RenderedImageLayer<E> imageLayer;
    protected Panner<E> panner;
    protected ZoomWin<E> lens;
    private final List<ViewButton> viewButtons;
    protected ViewButton synchButton;

    protected MediaSeries<E> series = null;
    protected LayerAnnotation infoLayer;
    protected int tileOffset;

    protected final ImageViewerEventManager<E> eventManager;

    public DefaultView2d(ImageViewerEventManager<E> eventManager) {
        this(eventManager, null);
    }

    public DefaultView2d(ImageViewerEventManager<E> eventManager, ViewModel viewModel) {
        super(viewModel);
        this.eventManager = Objects.requireNonNull(eventManager);
        this.viewButtons = new ArrayList<>();
        this.tileOffset = 0;

        imageLayer = new RenderedImageLayer<>(true);
        initActionWState();
        graphicMouseHandler = new GraphicMouseHandler<>(this);

        setBorder(normalBorder);
        setFocusable(true);
        // Must be larger to the screens to be resize correctly by the container
        setPreferredSize(new Dimension(4096, 4096));
        setMinimumSize(new Dimension(50, 50));
    }

    @Override
    public void registerDefaultListeners() {
        addFocusListener(this);
        ToolTipManager.sharedInstance().registerComponent(this);
        imageLayer.addLayerChangeListener(this);
    }

    @Override
    public JComponent getJComponent() {
        return this;
    }

    protected void buildPanner() {
        panner = Optional.ofNullable(panner).orElseGet(() -> new Panner<>(this));
    }

    @Override
    public void copyActionWState(HashMap<String, Object> actionsInView) {
        actionsInView.putAll(this.actionsInView);
    }

    protected void initActionWState() {
        actionsInView.put(ActionW.SPATIAL_UNIT.cmd(), Unit.PIXEL);
        actionsInView.put(ZOOM_TYPE_CMD, ZoomType.BEST_FIT);
        actionsInView.put(ActionW.ZOOM.cmd(), 0.0);
        actionsInView.put(ActionW.LENS.cmd(), false);
        actionsInView.put(ActionW.DRAWINGS.cmd(), true);
        actionsInView.put(LayerType.CROSSLINES.name(), true);
        actionsInView.put(ActionW.INVERSESTACK.cmd(), false);
        actionsInView.put(ActionW.FILTERED_SERIES.cmd(), null);
        actionsInView.put(ActionW.FLIP.cmd(), false);
        actionsInView.put(ActionW.ROTATION.cmd(), 0);

        OpManager disOp = getDisplayOpManager();

        disOp.setParamValue(WindowOp.OP_NAME, WindowOp.P_APPLY_WL_COLOR,
            eventManager.getOptions().getBooleanProperty(WindowOp.P_APPLY_WL_COLOR, true));
        disOp.setParamValue(AffineTransformOp.OP_NAME, AffineTransformOp.P_INTERPOLATION, eventManager.getZoomSetting().getInterpolation());
        disOp.setParamValue(AffineTransformOp.OP_NAME, AffineTransformOp.P_AFFINE_MATRIX, null);
        disOp.setParamValue(FilterOp.OP_NAME, FilterOp.P_KERNEL_DATA, KernelData.NONE);
        disOp.setParamValue(PseudoColorOp.OP_NAME, PseudoColorOp.P_LUT, ByteLut.defaultLUT);
        disOp.setParamValue(PseudoColorOp.OP_NAME, PseudoColorOp.P_LUT_INVERSE, false);
    }

    @Override
    public ImageViewerEventManager<E> getEventManager() {
        return eventManager;
    }

    @Override
    public void updateSynchState() {
        if (getActionValue(ActionW.SYNCH_LINK.cmd()) != null) {
            if (synchButton == null) {
                synchButton = new ViewButton(new ShowPopup() {

                    @Override
                    public void showPopup(Component invoker, int x, int y) {
                        final SynchData synch = (SynchData) getActionValue(ActionW.SYNCH_LINK.cmd());
                        if (synch == null) {
                            return;
                        }

                        JPopupMenu popupMenu = new JPopupMenu();
                        TitleMenuItem itemTitle = new TitleMenuItem(ActionW.SYNCH.getTitle(), popupMenu.getInsets());
                        popupMenu.add(itemTitle);
                        popupMenu.addSeparator();

                        for (Entry<String, Boolean> a : synch.getActions().entrySet()) {
                            JCheckBoxMenuItem menuItem = new JCheckBoxMenuItem(a.getKey(), a.getValue());
                            menuItem.addActionListener(e -> {
                                if (e.getSource() instanceof JCheckBoxMenuItem) {
                                    JCheckBoxMenuItem item = (JCheckBoxMenuItem) e.getSource();
                                    synch.getActions().put(item.getText(), item.isSelected());
                                }
                            });
                            popupMenu.add(menuItem);
                        }
                        popupMenu.show(invoker, x, y);

                    }
                }, SYNCH_ICON);
                synchButton.setVisible(true);
                synchButton.setPosition(GridBagConstraints.SOUTHEAST);
            }
            if (!getViewButtons().contains(synchButton)) {
                getViewButtons().add(synchButton);
            }
            SynchData synch = (SynchData) getActionValue(ActionW.SYNCH_LINK.cmd());
            synchButton.setVisible(!SynchData.Mode.NONE.equals(synch.getMode()));
        } else {
            getViewButtons().remove(synchButton);
        }
    }

    protected PlanarImage getPreprocessedImage(E imageElement) {
        return imageElement.getImage((OpManager) actionsInView.get(ActionW.PREPROCESSING.cmd()));
    }

    protected void fillPixelInfo(final PixelInfo pixelInfo, final E imageElement, final double[] c) {
        if (c != null && c.length > 0) {
            pixelInfo.setValues(c);
        }
    }

    @Override
    public PixelInfo getPixelInfo(final Point p) {
        PixelInfo pixelInfo = new PixelInfo();
        E imageElement = imageLayer.getSourceImage();
        if (imageElement != null && imageLayer.getReadIterator() != null) {
            PlanarImage image = imageLayer.getReadIterator();
            // realPoint to handle special case: non square pixel image
            Point realPoint = new Point((int) Math.ceil(p.x / imageElement.getRescaleX() - 0.5),
                (int) Math.ceil(p.y / imageElement.getRescaleY() - 0.5));

            Rectangle2D area = viewModel.getModelArea();
            Point offset = getImageLayer().getOffset();
            if (offset != null) {
                // Offset used for Crop operation
                area.setRect(offset.getX(), offset.getY(), area.getWidth(), area.getHeight());
            }

            if (image != null && area.contains(p)) {
                try {
                    realPoint.translate(-(int) area.getX(), -(int) area.getY());
                    if (ImageProcessor.getBounds(image).contains(realPoint)) {
                        pixelInfo.setPosition(realPoint);
                        pixelInfo.setPixelSpacingUnit(imageElement.getPixelSpacingUnit());
                        pixelInfo.setPixelSize(imageElement.getPixelSize());
                        double[] c = imageLayer.getReadIterator().get(realPoint.x, realPoint.y);
                        pixelInfo.setPixelValueUnit(imageElement.getPixelValueUnit());
                        fillPixelInfo(pixelInfo, imageElement, c);
                        if (c != null && c.length >= 1) {
                            pixelInfo.setChannelNames(getChannelNames(image));
                        }
                    }
                } catch (OutOfMemoryError e) {
                    LOGGER.error("Get pixel value", e);//$NON-NLS-1$
                    // when image tile is not available anymore (file stream closed)
                    System.gc();
                    try {
                        Thread.sleep(100);
                    } catch (InterruptedException et) {
                    }

                } catch (Exception e) {
                    LOGGER.error("Get pixel value", e);//$NON-NLS-1$
                }
            }
        }
        return pixelInfo;
    }

    protected static String[] getChannelNames(PlanarImage image) {
        if (image != null) {
            int channels = CvType.channels(image.type());
            if (channels == 3) {
                return new String[] { "Blue", "Green", "Red" };
            } else if (channels == 1) {
                return new String[] { "Gray" };
            }
        }
        return null;
    }

    protected static class BulkDragSequence implements Draggable {
        private final List<Draggable> childDS;

        BulkDragSequence(List<DragGraphic> dragGraphList, MouseEventDouble mouseEvent) {
            childDS = new ArrayList<>(dragGraphList.size());

            for (DragGraphic dragGraph : dragGraphList) {
                Draggable dragsequence = dragGraph.createMoveDrag();
                if (dragsequence != null) {
                    childDS.add(dragsequence);
                }
            }
        }

        @Override
        public void startDrag(MouseEventDouble mouseevent) {
            int i = 0;
            for (int j = childDS.size(); i < j; i++) {
                (childDS.get(i)).startDrag(mouseevent);
            }
        }

        @Override
        public void drag(MouseEventDouble mouseevent) {
            int i = 0;
            for (int j = childDS.size(); i < j; i++) {
                (childDS.get(i)).drag(mouseevent);
            }
        }

        @Override
        public Boolean completeDrag(MouseEventDouble mouseevent) {
            int i = 0;
            for (int j = childDS.size(); i < j; i++) {
                (childDS.get(i)).completeDrag(mouseevent);
            }
            return true;
        }

    }

    @Override
    @SuppressWarnings({ "rawtypes", "unchecked" })
    public Panner getPanner() {
        return panner;
    }

    @Override
    public void closeLens() {
        if (lens != null) {
            lens.showLens(false);
            this.remove(lens);
            actionsInView.put(ActionW.LENS.cmd(), false);
            lens = null;
        }
    }

    @Override
    public void setSeries(MediaSeries<E> series) {
        setSeries(series, null);
    }

    @Override
    public void setSeries(MediaSeries<E> newSeries, E selectedMedia) {
        MediaSeries<E> oldsequence = this.series;
        this.series = newSeries;

        if (oldsequence == null && newSeries == null) {
            return;
        }
        if (oldsequence != null && oldsequence.equals(newSeries) && imageLayer.getSourceImage() != null) {
            return;
        }

        closingSeries(oldsequence);

        // Preserve show lens property
        Object showLens = actionsInView.get(ActionW.LENS.cmd());
        initActionWState();
        actionsInView.put(ActionW.LENS.cmd(), showLens);

        try {
            if (newSeries == null) {
                setImage(null);
            } else {
                E media = selectedMedia;
                if (selectedMedia == null) {
                    media = newSeries.getMedia(tileOffset < 0 ? 0 : tileOffset,
                        (Filter<E>) actionsInView.get(ActionW.FILTERED_SERIES.cmd()), getCurrentSortComparator());
                }
                imageLayer.fireOpEvent(new ImageOpEvent(ImageOpEvent.OpEvent.SeriesChange, series, media, null));
                if (lens != null) {
                    lens.setFreezeImage(null);
                }
                setImage(media);
            }
        } catch (Exception e) {
            AuditLog.logError(LOGGER, e, "Unexpected error:"); //$NON-NLS-1$
            imageLayer.setImage(null, null);
            closeLens();
        } finally {
            eventManager.updateComponentsListener(this);
        }

        // Set the sequence to the state OPEN
        if (newSeries != null) {
            newSeries.setOpen(true);
        }
    }

    protected void closingSeries(MediaSeries<E> mediaSeries) {
        if (mediaSeries == null) {
            return;
        }
        boolean open = false;
        synchronized (UIManager.VIEWER_PLUGINS) {
            List<ViewerPlugin<?>> plugins = UIManager.VIEWER_PLUGINS;
            pluginList: for (final ViewerPlugin<?> plugin : plugins) {
                List<? extends MediaSeries<?>> openSeries = plugin.getOpenSeries();
                if (openSeries != null) {
                    for (MediaSeries<?> s : openSeries) {
                        if (mediaSeries == s) {
                            // The sequence is still open in another view or plugin
                            open = true;
                            break pluginList;
                        }
                    }
                }
            }
        }
        mediaSeries.setOpen(open);
        // TODO setSelected and setFocused must be global to all view as open
        mediaSeries.setSelected(false, null);
        mediaSeries.setFocused(false);
    }

    @Override
    public void setFocused(Boolean focused) {
        if (series != null) {
            series.setFocused(focused);
        }
        if (focused && getBorder() == lostFocusBorder) {
            setBorder(focusBorder);
        } else if (!focused && getBorder() == focusBorder) {
            setBorder(lostFocusBorder);
        }
    }

    protected int getImageSize(E img, TagW tag1, TagW tag2) {
        Integer size = (Integer) img.getTagValue(tag1);
        if (size == null) {
            size = (Integer) img.getTagValue(tag2);
        }
        return (size == null) ? ImageFiler.TILESIZE : size;
    }

    protected Rectangle getImageBounds(E img) {
        if (img != null) {
            PlanarImage source = getPreprocessedImage(img);
            // Get the displayed width (adapted in case of the aspect ratio is not 1/1)
            boolean nosquarePixel = MathUtil.isDifferent(img.getRescaleX(), img.getRescaleY());
            int width = source == null || nosquarePixel
                ? img.getRescaleWidth(getImageSize(img, TagW.ImageWidth, TagW.get("Columns"))) : source.width(); //$NON-NLS-1$
            int height = source == null || nosquarePixel
                ? img.getRescaleHeight(getImageSize(img, TagW.ImageHeight, TagW.get("Rows"))) : source.height(); //$NON-NLS-1$
            return new Rectangle(0, 0, width, height);
        }
        return new Rectangle(0, 0, 512, 512);
    }

    protected void updateCanvas(E img, boolean triggerViewModelChangeListeners) {
        final Rectangle modelArea = getImageBounds(img);
        if (!modelArea.equals(getViewModel().getModelArea())) {
            DefaultViewModel m = (DefaultViewModel) getViewModel();
            boolean oldVal = m.isEnableViewModelChangeListeners();
            if (!triggerViewModelChangeListeners) {
                m.setEnableViewModelChangeListeners(false);
            }
            m.adjustMinViewScaleFromImage(modelArea.width, modelArea.height);
            m.setModelArea(modelArea);
            if (!triggerViewModelChangeListeners) {
                m.setEnableViewModelChangeListeners(oldVal);
            }
        }
    }

    @Override
    public void updateCanvas(boolean triggerViewModelChangeListeners) {
        updateCanvas(getImage(), triggerViewModelChangeListeners);
    }

    protected void setImage(E img) {
        boolean updateGraphics = false;
        imageLayer.setEnableDispOperations(false);
        if (img == null) {
            actionsInView.put(ActionW.SPATIAL_UNIT.cmd(), Unit.PIXEL);
            ActionState spUnitAction = eventManager.getAction(ActionW.SPATIAL_UNIT);
            if (spUnitAction instanceof ComboItemListener) {
                ((ComboItemListener) spUnitAction)
                    .setSelectedItemWithoutTriggerAction(actionsInView.get(ActionW.SPATIAL_UNIT.cmd()));
            }
            // Force the update for null image
            imageLayer.setEnableDispOperations(true);
            imageLayer.setImage(null, null);
            imageLayer.setEnableDispOperations(false);

            setGraphicManager(new XmlGraphicModel());
            closeLens();
        } else {
            E oldImage = imageLayer.getSourceImage();
            if (img != null && !img.equals(oldImage)) {
                updateGraphics = true;
                actionsInView.put(ActionW.SPATIAL_UNIT.cmd(), img.getPixelSpacingUnit());
                if (eventManager.getSelectedViewPane() == this) {
                    ActionState spUnitAction = eventManager.getAction(ActionW.SPATIAL_UNIT);
                    if (spUnitAction instanceof ComboItemListener) {
                        ((ComboItemListener) spUnitAction)
                            .setSelectedItemWithoutTriggerAction(actionsInView.get(ActionW.SPATIAL_UNIT.cmd()));
                    }
                }
                actionsInView.put(ActionW.PREPROCESSING.cmd(), null);
                ActionState spUnitAction = eventManager.getAction(ActionW.SPATIAL_UNIT);
                if (spUnitAction instanceof ComboItemListener) {
                    ((ComboItemListener) spUnitAction)
                        .setSelectedItemWithoutTriggerAction(actionsInView.get(ActionW.SPATIAL_UNIT.cmd()));
                }

                updateCanvas(img, false);

                imageLayer.fireOpEvent(new ImageOpEvent(ImageOpEvent.OpEvent.ImageChange, series, img, null));
                resetZoom();
                // Update zoom operation to the current image (Reset update to the previous one)
                // ImageOpNode node = imageLayer.getDisplayOpManager().getNode(ZoomOp.OP_NAME);
                // if (node != null) {
                // double viewScale = getViewModel().getViewScale();
                // node.setParam(ZoomOp.P_RATIO_X, viewScale * img.getRescaleX());
                // node.setParam(ZoomOp.P_RATIO_Y, viewScale * img.getRescaleY());
                // }
                imageLayer.setImage(img, (OpManager) actionsInView.get(ActionW.PREPROCESSING.cmd()));

                if (AuditLog.LOGGER.isInfoEnabled()) {
                    PlanarImage image = img.getImage();
                    if (image != null) {
                        int elemSize = CvType.ELEM_SIZE(image.type());
                        int channels = CvType.channels(image.type());
                        int bpp = (elemSize * 8) / channels;
                        String[] elements = new String[channels];
                        for (int i = 0; i < elements.length; i++) {
                            elements[i] = Integer.toString(bpp);
                        }
                        String pixSize = String.join(",", elements);

                        AuditLog.LOGGER.info("open:image size:{},{} depth:{}", //$NON-NLS-1$
                            new Object[] { image.width(), image.height(), pixSize });
                    }
                }
            }
            // Apply all image processing operation for visualization
            imageLayer.setEnableDispOperations(true);

            if (updateGraphics) {
                GraphicModel modelList = (GraphicModel) img.getTagValue(TagW.PresentationModel);
                // After getting a new image iterator, update the measurements
                if (modelList == null) {
                    modelList = new XmlGraphicModel(img);
                    img.setTag(TagW.PresentationModel, modelList);
                }
                setGraphicManager(modelList);
            }

            if (panner != null) {
                panner.updateImage();
            }
            if (lens != null) {
                lens.updateImage();
                lens.updateZoom();
            }
        }
    }

    @Override
    public double getBestFitViewScale() {
        return adjustViewScale(super.getBestFitViewScale());
    }

    @Override
    public double getRealWorldViewScale() {
        double viewScale = 0.0;
        E img = getImage();
        if (img != null) {
            Window win = SwingUtilities.getWindowAncestor(this);
            if (win != null) {
                GraphicsConfiguration config = win.getGraphicsConfiguration();
                Monitor monitor = MeasureTool.viewSetting.getMonitor(config.getDevice());
                if (monitor != null) {
                    double realFactor = monitor.getRealScaleFactor();
                    if (realFactor > 0.0) {
                        Unit imgUnit = img.getPixelSpacingUnit();
                        if (!Unit.PIXEL.equals(imgUnit)) {
                            viewScale = imgUnit.getConvFactor() * img.getPixelSize() / realFactor;
                            viewScale = -adjustViewScale(viewScale);
                        }
                    }
                }
            }
        }
        return viewScale;
    }

    protected double adjustViewScale(double viewScale) {
        double ratio = viewScale;
        if (ratio < DefaultViewModel.SCALE_MIN) {
            ratio = DefaultViewModel.SCALE_MIN;
        } else if (ratio > DefaultViewModel.SCALE_MAX) {
            ratio = DefaultViewModel.SCALE_MAX;
        }
        ActionState zoom = eventManager.getAction(ActionW.ZOOM);
        if (zoom instanceof SliderChangeListener) {
            SliderChangeListener z = (SliderChangeListener) zoom;
            // Adjust the best fit value according to the possible range of the model zoom action.
            if (eventManager.getSelectedViewPane() == this) {
                // Set back the value to UI components as this value cannot be computed early.
                z.setRealValue(ratio, false);
                ratio = z.getRealValue();
            } else {
                ratio = z.toModelValue(z.toSliderValue(ratio));
            }
        }
        return ratio;
    }

    @SuppressWarnings("rawtypes")
    protected boolean isDrawActionActive() {
        ViewerPlugin container = WinUtil.getParentOfClass(this, ViewerPlugin.class);
        if (container != null) {
            final ViewerToolBar toolBar = container.getViewerToolBar();
            if (toolBar != null) {
                return toolBar.isCommandActive(ActionW.MEASURE.cmd()) || toolBar.isCommandActive(ActionW.DRAW.cmd());
            }
        }
        return false;
    }

    @Override
    public RenderedImageLayer<E> getImageLayer() {
        return imageLayer;
    }

    @Override
    public MeasurableLayer getMeasurableLayer() {
        return imageLayer;
    }

    @Override
    public LayerAnnotation getInfoLayer() {
        return infoLayer;
    }

    @Override
    public int getTileOffset() {
        return tileOffset;
    }

    @Override
    public void setTileOffset(int tileOffset) {
        this.tileOffset = tileOffset;
    }

    @Override
    public MediaSeries<E> getSeries() {
        return series;
    }

    @Override
    public E getImage() {
        return imageLayer.getSourceImage();
    }

    @Override
    public PlanarImage getSourceImage() {
        E image = getImage();
        return image == null ? null : getPreprocessedImage(image);
    }

    @Override
    public final void center() {
        Rectangle2D bound = getViewModel().getModelArea();
        setCenter(bound.getWidth() / 2.0, bound.getHeight() / 2.0);
    }

    @Override
    public final void setCenter(Double x, Double y) {
        int w = getWidth();
        int h = getHeight();
        // Only apply when the panel size is not zero.
        if (w != 0 && h != 0) {
            double scale = getViewModel().getViewScale();
            setOrigin(x - (w - 1) / (2.0 * scale), y - (h - 1) / (2.0 * scale));
        }
    }

    /** Provides panning */
    public final void setOrigin(Double x, Double y) {
        getViewModel().setModelOffset(x, y);
        Optional.ofNullable(panner).ifPresent(p -> p.updateImageSize());
        Optional.ofNullable(lens).ifPresent(l -> l.updateZoom());
    }

    /** Provides panning */
    public final void moveOrigin(double x, double y) {
        setOrigin(getViewModel().getModelOffsetX() + x, getViewModel().getModelOffsetY() + y);
    }

    @Override
    public final void moveOrigin(PanPoint point) {
        if (point != null) {
            if (PanPoint.State.CENTER.equals(point.getState())) {
                highlightedPosition.setHighlightedPosition(point.isHighlightedPosition());
                highlightedPosition.setLocation(point);
                setCenter(point.getX(), point.getY());
            } else if (PanPoint.State.MOVE.equals(point.getState())) {
                moveOrigin(point.getX(), point.getY());
            } else if (PanPoint.State.DRAGSTART.equals(point.getState())) {
                startedDragPoint.setLocation(getViewModel().getModelOffsetX(), getViewModel().getModelOffsetY());
            } else if (PanPoint.State.DRAGGING.equals(point.getState())) {
                setOrigin(startedDragPoint.getX() + point.getX(), startedDragPoint.getY() + point.getY());
            }
        }
    }

    @Override
    public Comparator<E> getCurrentSortComparator() {
        SeriesComparator<E> sort = (SeriesComparator<E>) actionsInView.get(ActionW.SORTSTACK.cmd());
        Boolean reverse = (Boolean) actionsInView.get(ActionW.INVERSESTACK.cmd());
        return (reverse != null && reverse) ? sort.getReversOrderComparator() : sort;
    }

    @Override
    public int getFrameIndex() {
        if (series instanceof Series) {
            return ((Series<E>) series).getImageIndex(imageLayer.getSourceImage(),
                (Filter<E>) actionsInView.get(ActionW.FILTERED_SERIES.cmd()), getCurrentSortComparator());
        }
        return -1;
    }

    @Override
    public void setActionsInView(String action, Object value) {
        setActionsInView(action, value, false);
    }

    @Override
    public void setActionsInView(String action, Object value, Boolean repaint) {
        if (action != null) {
            actionsInView.put(action, value);
            if (repaint) {
                repaint();
            }
        }
    }

    @Override
    public void setSelected(Boolean selected) {
        setBorder(selected ? focusBorder : normalBorder);
        // Remove the selection of graphics
        graphicManager.setSelectedGraphic(null);
        // Throws to the tool listener the current graphic selection.
        graphicManager.fireGraphicsSelectionChanged(imageLayer);

        if (selected && series != null) {
            AuditLog.LOGGER.info("select:series nb:{}", series.getSeriesNumber()); //$NON-NLS-1$
        }
    }

    @Override
    public Font getFont() {
        // required when used getGraphics().getFont() in DefaultGraphicLabel
        return MeasureTool.viewSetting.getFont();
    }

    @Override
    public Font getLayerFont() {
        int fontSize =
            // Set font size according to the view size
            (int) Math
                .ceil(10 / ((this.getGraphics().getFontMetrics(FontTools.getFont12()).stringWidth("0123456789") * 7.0) //$NON-NLS-1$
                    / getWidth()));
        fontSize = fontSize < 6 ? 6 : fontSize > 16 ? 16 : fontSize;
        return new Font("SansSerif", 0, fontSize); //$NON-NLS-1$
    }

    /** paint routine */
    @Override
    public void paintComponent(Graphics g) {
        if (g instanceof Graphics2D) {
            draw((Graphics2D) g);
        }
    }

    protected void draw(Graphics2D g2d) {
        Stroke oldStroke = g2d.getStroke();
        Paint oldColor = g2d.getPaint();
        double viewScale = getViewModel().getViewScale();
        double offsetX = getViewModel().getModelOffsetX() * viewScale;
        double offsetY = getViewModel().getModelOffsetY() * viewScale;
        // Paint the visible area
        g2d.translate(-offsetX, -offsetY);
        // Set font size for computing shared text areas that need to be repainted in different zoom magnitudes.
        Font defaultFont = getFont();
        g2d.setFont(defaultFont);

        imageLayer.drawImage(g2d);
        drawLayers(g2d, affineTransform, inverseTransform);

        g2d.translate(offsetX, offsetY);

        drawPointer(g2d);
        if (infoLayer != null) {
            g2d.setFont(getLayerFont());
            infoLayer.paint(g2d);
        }
        drawOnTop(g2d);

        g2d.setFont(defaultFont);
        g2d.setPaint(oldColor);
        g2d.setStroke(oldStroke);
    }

    protected void drawOnTop(Graphics2D g2d) {
    }

    @Override
    public void drawLayers(Graphics2D g2d, AffineTransform transform, AffineTransform inverseTransform) {
        if ((Boolean) actionsInView.get(ActionW.DRAWINGS.cmd())) {
            graphicManager.draw(g2d, transform, inverseTransform,
                new Rectangle2D.Double(modelToViewLength(getViewModel().getModelOffsetX()),
                    modelToViewLength(getViewModel().getModelOffsetY()), getWidth(), getHeight()));
        }
    }

    @Override
    public void zoom(Double viewScale) {
        boolean defSize = MathUtil.isEqualToZero(viewScale);
        ZoomType type = (ZoomType) actionsInView.get(ZOOM_TYPE_CMD);
        double ratio = viewScale;
        if (defSize) {
            if (ZoomType.BEST_FIT.equals(type)) {
                ratio = -getBestFitViewScale();
            } else if (ZoomType.REAL.equals(type)) {
                ratio = -getRealWorldViewScale();
            }

            if (MathUtil.isEqualToZero(ratio)) {
                ratio = -adjustViewScale(1.0);
            }
        }

        actionsInView.put(ActionW.ZOOM.cmd(), ratio);
        super.zoom(Math.abs(ratio));
        if (defSize) {
            /*
             * If the view has not been repainted once (the width and the height of the view is 0), it will be done
             * later and the componentResized event will call again the zoom.
             */
            center();
        }
        updateAffineTransform();
        if (panner != null) {
            panner.updateImageSize();
        }
    }

    protected void updateAffineTransform() {
        Rectangle2D modelArea = getViewModel().getModelArea();
        double viewScale = getViewModel().getViewScale();
        E image = getImage();
        double rx = image == null ? 1.0 : image.getRescaleX();
        double ry = image == null ? 1.0 : image.getRescaleY();
        int rWidth = (int) Math.ceil(modelArea.getWidth() / rx - 0.5);
        int rHeight = (int) Math.ceil(modelArea.getHeight() / ry - 0.5);

        OpManager dispOp = getDisplayOpManager();
<<<<<<< HEAD
        boolean flip = JMVUtils.getNULLtoFalse(actionsInView.get(ActionW.FLIP.cmd()));
        Integer rotationAngle = (Integer) actionsInView.get(ActionW.ROTATION.cmd());

        if (rotationAngle != null && rotationAngle > 0) {
            affineTransform.setToRotation(Math.toRadians(rotationAngle), rWidth / 2.0,
                rHeight / 2.0);
            affineTransform.scale(viewScale * rx, viewScale * ry);
        } else {
            affineTransform.setToScale(viewScale * rx, viewScale * ry);
        }

=======
        boolean flip = JMVUtils.getNULLtoFalse(dispOp.getParamValue(FlipOp.OP_NAME, FlipOp.P_FLIP));
        Integer rotationAngle = (Integer) dispOp.getParamValue(RotationOp.OP_NAME, RotationOp.P_ROTATE);

        if (rotationAngle != null && rotationAngle > 0) {
            if (flip) {
                rotationAngle = 360 - rotationAngle;
            }
            affineTransform.rotate(Math.toRadians(rotationAngle), modelArea.getWidth() / 2.0,
                modelArea.getHeight() / 2.0);
        }
>>>>>>> 30535375
        if (flip) {
            // Using only one allows to enable or disable flip with the rotation action

            // case FlipMode.TOP_BOTTOM:
            // at = new AffineTransform(new double[] {1.0,0.0,0.0,-1.0});
            // at.translate(0.0, -imageHt);
            // break;
            // case FlipMode.LEFT_RIGHT :
            // at = new AffineTransform(new double[] {-1.0,0.0,0.0,1.0});
            // at.translate(-imageWid, 0.0);
            // break;
            // case FlipMode.TOP_BOTTOM_LEFT_RIGHT:
            // at = new AffineTransform(new double[] {-1.0,0.0,0.0,-1.0});
            // at.translate(-imageWid, -imageHt);
            affineTransform.scale(-1.0, 1.0);
            affineTransform.translate(-rWidth, 0.0);
        }

        ImageOpNode node = dispOp.getNode(AffineTransformOp.OP_NAME);
        if (node != null) {
            
            Point2D.Double[] handlePts = new Point2D.Double[4];
            handlePts[0] = new Point2D.Double(0, 0);
            handlePts[1] = new Point2D.Double(rWidth, 0);
            handlePts[2] = new Point2D.Double(rWidth, rHeight);
            handlePts[3] = new Point2D.Double(0, rHeight);

            affineTransform.transform(handlePts, 0, handlePts, 0, handlePts.length);
            Rectangle2D.Double r = new Rectangle.Double(Double.MAX_VALUE, Double.MAX_VALUE, -Double.MAX_VALUE, -Double.MAX_VALUE);
            for (Point2D.Double p : handlePts) {
                r.x = Math.min(p.x, r.x);
                r.y = Math.min(p.y, r.y);
                r.width = Math.max(p.x, r.width);
                r.height = Math.max(p.y, r.height);
            }
            r.width -= r.x;
            r.height -= r.y;

            if (rotationAngle != null && rotationAngle != 0) {
                double mWidth = modelArea.getWidth();
                double mHeight = modelArea.getHeight();
                int angle = rotationAngle == null ? 0 : -rotationAngle;
                org.opencv.core.Point ptCenter =
                    new org.opencv.core.Point(0.0, 0.0);
                Rect rotRect = new RotatedRect(ptCenter, new Size(mWidth, mHeight), angle).boundingRect();
                getViewModel().setRotationOffset((rotRect.width - mWidth) / 2.0, (rotRect.height - mHeight) / 2.0);
            } else {
                getViewModel().setRotationOffset(0.0, 0.0);
            }

            double[] fmx = new double[6];
            affineTransform.getMatrix(fmx);
            // adjust transformation matrix => move the center to keep all the image
            fmx[4] -= r.x;
            fmx[5] -= r.y;
            affineTransform.setTransform(fmx[0], fmx[1], fmx[2], fmx[3], fmx[4], fmx[5]);

            // Convert to openCV affine matrix
            double[] m = new double[] { fmx[0], fmx[2], fmx[4], fmx[1], fmx[3], fmx[5] };
            node.setParam(AffineTransformOp.P_AFFINE_MATRIX, m);
            node.setParam(AffineTransformOp.P_DST_BOUNDS, r);
            imageLayer.updateDisplayOperations();
        } else {
            Point offset = getImageLayer().getOffset();
            if (offset != null) {
                affineTransform.translate(-offset.getX(), -offset.getY());
            }
        }

        try {
            inverseTransform.setTransform(affineTransform.createInverse());
        } catch (NoninvertibleTransformException e) {
            LOGGER.error("Create inverse transform", e); //$NON-NLS-1$
        }
    }

    @Override
    public void setDrawingsVisibility(Boolean visible) {
        if ((Boolean) actionsInView.get(ActionW.DRAWINGS.cmd()) != visible) {
            actionsInView.put(ActionW.DRAWINGS.cmd(), visible);
            repaint();
        }
    }

    @Override
    public Object getLensActionValue(String action) {
        if (lens == null) {
            return null;
        }
        return lens.getActionValue(action);
    }

    @Override
    public void changeZoomInterpolation(Integer interpolation) {
<<<<<<< HEAD
        Integer val = (Integer) getDisplayOpManager().getParamValue(AffineTransformOp.OP_NAME, AffineTransformOp.P_INTERPOLATION);
        boolean update = val == null || val != interpolation;
=======
        Integer val = (Integer) getDisplayOpManager().getParamValue(ZoomOp.OP_NAME, ZoomOp.P_INTERPOLATION);
        boolean update = !Objects.equals(val, interpolation);
>>>>>>> 30535375
        if (update) {
            getDisplayOpManager().setParamValue(AffineTransformOp.OP_NAME, AffineTransformOp.P_INTERPOLATION, interpolation);
            if (lens != null) {
                lens.getDisplayOpManager().setParamValue(AffineTransformOp.OP_NAME, AffineTransformOp.P_INTERPOLATION, interpolation);
                lens.updateZoom();
            }
            imageLayer.updateDisplayOperations();
        }
    }

    @Override
    public OpManager getDisplayOpManager() {
        return imageLayer.getDisplayOpManager();
    }

    @Override
    public void propertyChange(PropertyChangeEvent evt) {
        if (series == null) {
            return;
        }
        PlanarImage dispImage = imageLayer.getDisplayImage();
        OpManager manager = imageLayer.getDisplayOpManager();
        final String command = evt.getPropertyName();
        if (command.equals(ActionW.SYNCH.cmd())) {
            SynchEvent synch = (SynchEvent) evt.getNewValue();
            if (synch instanceof SynchCineEvent) {
                SynchCineEvent value = (SynchCineEvent) synch;

                E imgElement = getImage();
                graphicManager.deleteByLayerType(LayerType.CROSSLINES);

                if (value.getView() == this) {
                    if (tileOffset != 0) {
                        // Index could have changed when loading series.
                        imgElement = series.getMedia(value.getSeriesIndex() + tileOffset,
                            (Filter<E>) actionsInView.get(ActionW.FILTERED_SERIES.cmd()), getCurrentSortComparator());
                    } else if (value.getMedia() instanceof ImageElement) {
                        imgElement = (E) value.getMedia();
                    }
                } else if (value.getLocation() != null) {
                    Boolean cutlines = (Boolean) actionsInView.get(ActionW.SYNCH_CROSSLINE.cmd());
                    if (cutlines != null && cutlines) {
                        if (JMVUtils.getNULLtoTrue(actionsInView.get(LayerType.CROSSLINES.name()))) {
                            // Compute cutlines from the location of selected image
                            computeCrosslines(value.getLocation().doubleValue());
                        }
                    } else {
                        double location = value.getLocation().doubleValue();
                        // TODO add a way in GUI to resynchronize series. Offset should be in Series tag and related
                        // to
                        // a specific series
                        // Double offset = (Double) actionsInView.get(ActionW.STACK_OFFSET.cmd());
                        // if (offset != null) {
                        // location += offset;
                        // }
                        imgElement = series.getNearestImage(location, tileOffset,
                            (Filter<E>) actionsInView.get(ActionW.FILTERED_SERIES.cmd()), getCurrentSortComparator());

                        AuditLog.LOGGER.info("synch:series nb:{}", series.getSeriesNumber()); //$NON-NLS-1$
                    }
                } else {
                    // When no 3D information on the slice position
                    imgElement = series.getMedia(value.getSeriesIndex() + tileOffset,
                        (Filter<E>) actionsInView.get(ActionW.FILTERED_SERIES.cmd()), getCurrentSortComparator());

                    AuditLog.LOGGER.info("synch:series nb:{}", series.getSeriesNumber()); //$NON-NLS-1$
                }

                Double zoomFactor = (Double) actionsInView.get(ActionW.ZOOM.cmd());
                // Avoid to reset zoom when the mode is not best fit
                if (zoomFactor != null && zoomFactor >= 0.0) {
                    Object zoomType = actionsInView.get(ViewCanvas.ZOOM_TYPE_CMD);
                    actionsInView.put(ViewCanvas.ZOOM_TYPE_CMD, ZoomType.CURRENT);
                    setImage(imgElement);
                    actionsInView.put(ViewCanvas.ZOOM_TYPE_CMD, zoomType);
                } else {
                    setImage(imgElement);
                }
            } else {
                propertyChange(synch);
            }
        } else if (command.equals(ActionW.IMAGE_PIX_PADDING.cmd())) {
            if (manager.setParamValue(WindowOp.OP_NAME, command, evt.getNewValue())) {
                imageLayer.updateDisplayOperations();
            }
        } else if (command.equals(ActionW.PROGRESSION.cmd())) {
            actionsInView.put(command, evt.getNewValue());
            imageLayer.updateDisplayOperations();
        }

        if (Objects.nonNull(lens) && !Objects.equals(dispImage, imageLayer.getDisplayImage())) {
            /*
             * Transmit to the lens the command in case the source image has been freeze (for updating rotation and flip
             * => will keep consistent display)
             */
            lens.setCommandFromParentView(command, evt.getNewValue());
            lens.updateZoom();

        }
    }

    private void propertyChange(final SynchEvent synch) {
        SynchData synchData = (SynchData) actionsInView.get(ActionW.SYNCH_LINK.cmd());
        if (synchData != null && Mode.NONE.equals(synchData.getMode())) {
            return;
        }

        OpManager manager = imageLayer.getDisplayOpManager();

        for (Entry<String, Object> entry : synch.getEvents().entrySet()) {
            String command = entry.getKey();
            if (synchData != null && !synchData.isActionEnable(command)) {
                continue;
            }
            if (command.equals(ActionW.WINDOW.cmd()) || command.equals(ActionW.LEVEL.cmd())) {
                if (manager.setParamValue(WindowOp.OP_NAME, command, ((Number) entry.getValue()).doubleValue())) {
                    imageLayer.updateDisplayOperations();
                }
            } else if (command.equals(ActionW.ROTATION.cmd())) {
                Object old = actionsInView.put(ActionW.ROTATION.cmd(), entry.getValue());
                if (!Objects.equals(old, entry.getValue())) {
                    updateAffineTransform();
                }
            } else if (command.equals(ActionW.RESET.cmd())) {
                reset();
            } else if (command.equals(ActionW.ZOOM.cmd())) {
                double val = (Double) entry.getValue();
                // Special Cases: -200.0 => best fit, -100.0 => real world size
                if (MathUtil.isDifferent(val, -200.0) && MathUtil.isDifferent(val, -100.0)) {
                    zoom(val);
                } else {
                    Object zoomType = actionsInView.get(ViewCanvas.ZOOM_TYPE_CMD);
                    actionsInView.put(ViewCanvas.ZOOM_TYPE_CMD,
                        MathUtil.isEqual(val, -100.0) ? ZoomType.REAL : ZoomType.BEST_FIT);
                    zoom(0.0);
                    actionsInView.put(ViewCanvas.ZOOM_TYPE_CMD, zoomType);
                }
            } else if (command.equals(ActionW.LENSZOOM.cmd())) {
                if (lens != null) {
                    lens.setActionInView(ActionW.ZOOM.cmd(), entry.getValue());
                    lens.updateZoom();
                }
            } else if (command.equals(ActionW.LENS.cmd())) {
                Boolean showLens = (Boolean) entry.getValue();
                actionsInView.put(command, showLens);
                if (showLens) {
                    if (lens == null) {
                        lens = new ZoomWin<>(this);
                    }
                    // resize if to big
                    int maxWidth = getWidth() / 3;
                    int maxHeight = getHeight() / 3;
                    lens.setSize(lens.getWidth() > maxWidth ? maxWidth : lens.getWidth(),
                        lens.getHeight() > maxHeight ? maxHeight : lens.getHeight());
                    this.add(lens);
                    lens.showLens(true);

                } else {
                    closeLens();
                }

            } else if (command.equals(ActionW.PAN.cmd())) {
                Object point = entry.getValue();
                // ImageViewerPlugin<E> view = eventManager.getSelectedView2dContainer();
                // if (view != null) {
                // if(!view.getSynchView().isActionEnable(ActionW.ROTATION)){
                //
                // }
                // }
                if (point instanceof PanPoint) {
                    moveOrigin((PanPoint) entry.getValue());
                }

            } else if (command.equals(ActionW.FLIP.cmd())) {
                // Horizontal flip is applied after rotation (To be compliant with DICOM PR)
                Object old = actionsInView.put(ActionW.FLIP.cmd(), entry.getValue());
                if (!Objects.equals(old, entry.getValue())) {
                    updateAffineTransform();
                }
            } else if (command.equals(ActionW.LUT.cmd())) {
                if (manager.setParamValue(PseudoColorOp.OP_NAME, PseudoColorOp.P_LUT, entry.getValue())) {
                    imageLayer.updateDisplayOperations();
                }
            } else if (command.equals(ActionW.INVERT_LUT.cmd())) {
                if (manager.setParamValue(WindowOp.OP_NAME, command, entry.getValue())) {
                    manager.setParamValue(PseudoColorOp.OP_NAME, PseudoColorOp.P_LUT_INVERSE, entry.getValue());
                    // Update VOI LUT if pixel padding
                    imageLayer.updateDisplayOperations();
                }
            } else if (command.equals(ActionW.FILTER.cmd())) {
                if (manager.setParamValue(FilterOp.OP_NAME, FilterOp.P_KERNEL_DATA, entry.getValue())) {
                    imageLayer.updateDisplayOperations();
                }
            } else if (command.equals(ActionW.SPATIAL_UNIT.cmd())) {
                actionsInView.put(command, entry.getValue());
                // TODO update only measure and limit when selected view share graphics
                graphicManager.updateLabels(Boolean.TRUE, this);
            }
        }
    }

    protected void computeCrosslines(double location) {

    }

    @Override
    public void disposeView() {
        disableMouseAndKeyListener();
        removeFocusListener(this);
        ToolTipManager.sharedInstance().unregisterComponent(this);
        imageLayer.removeLayerChangeListener(this);
        Optional.ofNullable(lens).ifPresent(l -> l.showLens(false));
        if (series != null) {
            closingSeries(series);
            series = null;
        }
        super.disposeView();
    }

    @Override
    public synchronized void disableMouseAndKeyListener() {
        MouseListener[] listener = this.getMouseListeners();

        MouseMotionListener[] motionListeners = this.getMouseMotionListeners();
        KeyListener[] keyListeners = this.getKeyListeners();
        MouseWheelListener[] wheelListeners = this.getMouseWheelListeners();
        for (int i = 0; i < listener.length; i++) {
            this.removeMouseListener(listener[i]);
        }
        for (int i = 0; i < motionListeners.length; i++) {
            this.removeMouseMotionListener(motionListeners[i]);
        }
        for (int i = 0; i < keyListeners.length; i++) {
            this.removeKeyListener(keyListeners[i]);
        }
        for (int i = 0; i < wheelListeners.length; i++) {
            this.removeMouseWheelListener(wheelListeners[i]);
        }
        Optional.ofNullable(lens).ifPresent(l -> l.disableMouseAndKeyListener());
    }

    @Override
    public synchronized void iniDefaultMouseListener() {
        // focus listener is always on
        this.addMouseListener(focusHandler);
        this.addMouseMotionListener(focusHandler);
    }

    @Override
    public synchronized void iniDefaultKeyListener() {
        this.addKeyListener(this);
    }

    @Override
    public void keyTyped(KeyEvent e) {
    }

    @Override
    public void keyReleased(KeyEvent e) {
        if (e.getKeyCode() == KeyEvent.VK_C && e.isControlDown()) {
            final ViewTransferHandler imageTransferHandler = new ViewTransferHandler();
            imageTransferHandler.exportToClipboard(DefaultView2d.this, Toolkit.getDefaultToolkit().getSystemClipboard(),
                TransferHandler.COPY);
        }
    }

    @Override
    public void keyPressed(KeyEvent e) {
        if (e.isControlDown() && e.getKeyCode() == KeyEvent.VK_SPACE) {
            eventManager.nextLeftMouseAction();
        } else if (e.getModifiers() == 0 && (e.getKeyCode() == KeyEvent.VK_SPACE || e.getKeyCode() == KeyEvent.VK_I)) {
            eventManager.fireSeriesViewerListeners(
                new SeriesViewerEvent(eventManager.getSelectedView2dContainer(), null, null, EVENT.TOOGLE_INFO));
        } else {
            Optional<ActionW> action = eventManager.getLeftMouseActionFromkeyEvent(e.getKeyCode(), e.getModifiers());
            if (action.isPresent()) {
                eventManager.changeLeftMouseAction(action.get().cmd());
            } else {
                eventManager.keyPressed(e);
            }
        }
    }

    private void drawPointer(Graphics2D g) {
        if (pointerType < 1) {
            return;
        }
        if ((pointerType & CENTER_POINTER) == CENTER_POINTER) {
            drawPointer(g, (getWidth() - 1) * 0.5, (getHeight() - 1) * 0.5);
        }
        if ((pointerType & HIGHLIGHTED_POINTER) == HIGHLIGHTED_POINTER && highlightedPosition.isHighlightedPosition()) {
            // Display the position on the center of the pixel (constant position even with a high zoom factor)
            drawPointer(g, modelToViewX(highlightedPosition.getX() + 0.5),
                modelToViewY(highlightedPosition.getY() + 0.5));
        }
    }

    @Override
    public int getPointerType() {
        return pointerType;
    }

    @Override
    public void setPointerType(int pointerType) {
        this.pointerType = pointerType;
    }

    @Override
    public void addPointerType(int i) {
        this.pointerType |= i;
    }

    @Override
    public void resetPointerType(int i) {
        this.pointerType &= ~i;
    }

    @Override
    public Point2D getHighlightedPosition() {
        return highlightedPosition;
    }

    @Override
    public void drawPointer(Graphics2D g, Double x, Double y) {
        float[] dash = { 5.0f };
        g.setRenderingHint(RenderingHints.KEY_ANTIALIASING, RenderingHints.VALUE_ANTIALIAS_ON);
        g.translate(x, y);
        g.setStroke(new BasicStroke(3.0f));
        g.setPaint(pointerColor1);
        for (int i = 1; i < pointer.length; i++) {
            g.draw(pointer[i]);
        }
        g.setStroke(new BasicStroke(1.0f, 0, 0, 5.0f, dash, 0.0f));
        g.setPaint(pointerColor2);
        for (int i = 1; i < pointer.length; i++) {
            g.draw(pointer[i]);
        }
        g.translate(-x, -y);
        g.setRenderingHint(RenderingHints.KEY_ANTIALIASING, RenderingHints.VALUE_ANTIALIAS_DEFAULT);
    }

    protected void showPixelInfos(MouseEvent mouseevent) {
        if (infoLayer != null) {
            Point2D pModel = getImageCoordinatesFromMouse(mouseevent.getX(), mouseevent.getY());
            Rectangle oldBound = infoLayer.getPixelInfoBound();
            PixelInfo pixelInfo =
                getPixelInfo(new Point((int) Math.floor(pModel.getX()), (int) Math.floor(pModel.getY())));
            oldBound.width = Math.max(oldBound.width, this.getGraphics().getFontMetrics(getLayerFont())
                .stringWidth(Messages.getString("DefaultView2d.pix") + StringUtil.COLON_AND_SPACE + pixelInfo) + 4); //$NON-NLS-1$
            infoLayer.setPixelInfo(pixelInfo);
            repaint(oldBound);
        }
    }

    @Override
    public void focusGained(FocusEvent e) {

    }

    @Override
    public void focusLost(FocusEvent e) {
    }

    // ///////////////////////////////////////////////////////////////////////////////////////////////////////////////////////////
    class FocusHandler extends MouseActionAdapter {

        @Override
        public void mousePressed(MouseEvent evt) {
            ImageViewerPlugin<E> pane = eventManager.getSelectedView2dContainer();
            if (Objects.isNull(pane)) {
                return;
            }

            ViewButton selectedButton = null;
            // Do select the view when pressing on a view button
            for (ViewButton b : getViewButtons()) {
                if (b.isVisible() && b.contains(evt.getPoint())) {
                    selectedButton = b;
                    break;
                }
            }

            if (evt.getClickCount() == 2 && selectedButton == null) {
                pane.maximizedSelectedImagePane(DefaultView2d.this, evt);
                return;
            }

            if (pane.isContainingView(DefaultView2d.this) && pane.getSelectedImagePane() != DefaultView2d.this) {
                // register all actions of the EventManager with this view waiting the focus gained in some cases is not
                // enough, because others mouseListeners are triggered before the focus event (that means before
                // registering the view in the EventManager)
                pane.setSelectedImagePane(DefaultView2d.this);
            }
            // request the focus even it is the same pane selected
            requestFocusInWindow();

            // Do select the view when pressing on a view button
            if (selectedButton != null) {
                DefaultView2d.this.setCursor(DefaultView2d.DEFAULT_CURSOR);
                evt.consume();
                selectedButton.showPopup(evt.getComponent(), evt.getX(), evt.getY());
                return;
            }

            Optional<ActionW> action = eventManager.getMouseAction(evt.getModifiersEx());
            DefaultView2d.this.setCursor(action.isPresent() ? action.get().getCursor() : DefaultView2d.DEFAULT_CURSOR);
        }

        @Override
        public void mouseMoved(MouseEvent e) {
            showPixelInfos(e);
        }

        @Override
        public void mouseReleased(MouseEvent e) {
            DefaultView2d.this.setCursor(DefaultView2d.DEFAULT_CURSOR);
        }
    }

    @Override
    public List<Action> getExportToClipboardAction() {
        List<Action> list = new ArrayList<>();

        AbstractAction exportToClipboardAction =
            new DefaultAction(Messages.getString("DefaultView2d.clipboard"), event -> { //$NON-NLS-1$
                final ViewTransferHandler imageTransferHandler = new ViewTransferHandler();
                imageTransferHandler.exportToClipboard(DefaultView2d.this,
                    Toolkit.getDefaultToolkit().getSystemClipboard(), TransferHandler.COPY);
            });
        exportToClipboardAction.putValue(Action.ACCELERATOR_KEY,
            KeyStroke.getKeyStroke(KeyEvent.VK_C, InputEvent.CTRL_MASK));
        list.add(exportToClipboardAction);

        // TODO exclude big images?
        exportToClipboardAction = new DefaultAction(Messages.getString("DefaultView2d.clipboard_real"), event -> { //$NON-NLS-1$
            final ImageTransferHandler imageTransferHandler = new ImageTransferHandler();
            imageTransferHandler.exportToClipboard(DefaultView2d.this, Toolkit.getDefaultToolkit().getSystemClipboard(),
                TransferHandler.COPY);
        });
        list.add(exportToClipboardAction);

        return list;
    }

    @Override
    public abstract void enableMouseAndKeyListener(MouseActions mouseActions);

    public static final AffineTransform getAffineTransform(MouseEvent mouseevent) {
        if (mouseevent != null && mouseevent.getSource() instanceof Image2DViewer) {
            return ((Image2DViewer) mouseevent.getSource()).getAffineTransform();
        }
        return null;
    }

    @Override
    public void resetZoom() {
        ZoomType type = (ZoomType) actionsInView.get(ZOOM_TYPE_CMD);
        if (!ZoomType.CURRENT.equals(type)) {
            zoom(0.0);
        }
    }

    @Override
    public void resetPan() {
        center();
    }

    @Override
    public void reset() {
        imageLayer.setEnableDispOperations(false);
        ImageViewerPlugin<E> pane = eventManager.getSelectedView2dContainer();
        if (pane != null) {
            pane.resetMaximizedSelectedImagePane(this);
        }

        initActionWState();
        imageLayer.fireOpEvent(new ImageOpEvent(ImageOpEvent.OpEvent.ResetDisplay, series, getImage(), null));
        resetZoom();
        resetPan();
        imageLayer.setEnableDispOperations(true);
        eventManager.updateComponentsListener(this);
    }

    @Override
    public List<ViewButton> getViewButtons() {
        return viewButtons;
    }

    protected void copyGraphicsFromClipboard() {
        List<Graphic> graphs = DefaultView2d.GRAPHIC_CLIPBOARD.getGraphics();
        if (graphs != null) {
            Rectangle2D area = getViewModel().getModelArea();
            if (graphs.stream().anyMatch(g -> !g.getBounds(null).intersects(area))) {
                int option = JOptionPane.showConfirmDialog(this,
                    "At least one graphic is outside the image.\n Do you want to continue?"); //$NON-NLS-1$
                if (option != JOptionPane.YES_OPTION) {
                    return;
                }
            }

            graphs.forEach(g -> AbstractGraphicModel.addGraphicToModel(this, g.copy()));

            // Repaint all because labels are not drawn
            repaint();
        }
    }

    public static Cursor getNewCursor(int type) {
        return new Cursor(type);
    }

    public static Cursor getCustomCursor(String filename, String cursorName, int hotSpotX, int hotSpotY) {
        Toolkit defaultToolkit = Toolkit.getDefaultToolkit();
        ImageIcon icon = new ImageIcon(DefaultView2d.class.getResource("/icon/cursor/" + filename)); //$NON-NLS-1$
        Dimension bestCursorSize = defaultToolkit.getBestCursorSize(icon.getIconWidth(), icon.getIconHeight());
        Point hotSpot = new Point((hotSpotX * bestCursorSize.width) / icon.getIconWidth(),
            (hotSpotY * bestCursorSize.height) / icon.getIconHeight());
        return defaultToolkit.createCustomCursor(icon.getImage(), hotSpot, cursorName);
    }

}<|MERGE_RESOLUTION|>--- conflicted
+++ resolved
@@ -958,7 +958,6 @@
         int rHeight = (int) Math.ceil(modelArea.getHeight() / ry - 0.5);
 
         OpManager dispOp = getDisplayOpManager();
-<<<<<<< HEAD
         boolean flip = JMVUtils.getNULLtoFalse(actionsInView.get(ActionW.FLIP.cmd()));
         Integer rotationAngle = (Integer) actionsInView.get(ActionW.ROTATION.cmd());
 
@@ -970,18 +969,6 @@
             affineTransform.setToScale(viewScale * rx, viewScale * ry);
         }
 
-=======
-        boolean flip = JMVUtils.getNULLtoFalse(dispOp.getParamValue(FlipOp.OP_NAME, FlipOp.P_FLIP));
-        Integer rotationAngle = (Integer) dispOp.getParamValue(RotationOp.OP_NAME, RotationOp.P_ROTATE);
-
-        if (rotationAngle != null && rotationAngle > 0) {
-            if (flip) {
-                rotationAngle = 360 - rotationAngle;
-            }
-            affineTransform.rotate(Math.toRadians(rotationAngle), modelArea.getWidth() / 2.0,
-                modelArea.getHeight() / 2.0);
-        }
->>>>>>> 30535375
         if (flip) {
             // Using only one allows to enable or disable flip with the rotation action
 
@@ -1076,13 +1063,8 @@
 
     @Override
     public void changeZoomInterpolation(Integer interpolation) {
-<<<<<<< HEAD
         Integer val = (Integer) getDisplayOpManager().getParamValue(AffineTransformOp.OP_NAME, AffineTransformOp.P_INTERPOLATION);
-        boolean update = val == null || val != interpolation;
-=======
-        Integer val = (Integer) getDisplayOpManager().getParamValue(ZoomOp.OP_NAME, ZoomOp.P_INTERPOLATION);
         boolean update = !Objects.equals(val, interpolation);
->>>>>>> 30535375
         if (update) {
             getDisplayOpManager().setParamValue(AffineTransformOp.OP_NAME, AffineTransformOp.P_INTERPOLATION, interpolation);
             if (lens != null) {
