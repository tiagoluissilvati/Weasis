--- conflicted
+++ resolved
@@ -228,9 +228,6 @@
             g2d.setClip(rect);
         }
 
-<<<<<<< HEAD
-        g2d.drawRenderedImage(displayImage, AffineTransform.getTranslateInstance(0, 0));
-=======
         try {
             g2d.drawRenderedImage(displayImage, AffineTransform.getTranslateInstance(0, 0));
         } catch (OutOfMemoryError e1) {
@@ -241,7 +238,6 @@
             }
         }
 
->>>>>>> 2c7606a9
         g2d.setClip(clip);
 
     }
