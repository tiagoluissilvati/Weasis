--- conflicted
+++ resolved
@@ -15,13 +15,8 @@
 import org.slf4j.Logger;
 import org.slf4j.LoggerFactory;
 import org.weasis.core.api.Messages;
-<<<<<<< HEAD
 import org.weasis.core.api.image.cv.ImageProcessor;
 import org.weasis.core.api.media.data.PlanarImage;
-=======
-import org.weasis.core.api.gui.util.MathUtil;
-import org.weasis.core.api.util.LangUtil;
->>>>>>> b8b4069e
 
 public class CropOp extends AbstractOp {
     private static final Logger LOGGER = LoggerFactory.getLogger(CropOp.class);
@@ -62,30 +57,9 @@
         Rectangle area = (Rectangle) params.get(P_AREA);
 
         if (area != null) {
-            area = area
-                .intersection(new Rectangle(0, 0, source.width(), source.height()));
+            area = area.intersection(new Rectangle(0, 0, source.width(), source.height()));
             if (area.width > 1 && area.height > 1) {
-<<<<<<< HEAD
                 result = ImageProcessor.crop(source.toMat(), area);
-=======
-                ParameterBlock pb = new ParameterBlock();
-                pb.addSource(source);
-                pb.add((float) area.x).add((float) area.y);
-                pb.add((float) area.width).add((float) area.height);
-                result = JAI.create("crop", pb, null); //$NON-NLS-1$
-
-                if (LangUtil.getNULLtoFalse((Boolean) params.get(P_SHIFT_TO_ORIGIN))) {
-                    float diffw = (float) source.getMinX() - result.getMinX();
-                    float diffh = (float) source.getMinY() - result.getMinY();
-                    if (MathUtil.isDifferentFromZero(diffw) || MathUtil.isDifferentFromZero(diffh)) {
-                        pb = new ParameterBlock();
-                        pb.addSource(result);
-                        pb.add(diffw);
-                        pb.add(diffh);
-                        result = JAI.create("translate", pb, null); //$NON-NLS-1$
-                    }
-                }
->>>>>>> b8b4069e
             }
         }
         params.put(Param.OUTPUT_IMG, result);
