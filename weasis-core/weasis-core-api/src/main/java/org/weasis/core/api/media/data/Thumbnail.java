/*******************************************************************************
 * Copyright (c) 2016 Weasis Team and others.
 * All rights reserved. This program and the accompanying materials
 * are made available under the terms of the Eclipse Public License v1.0
 * which accompanies this distribution, and is available at
 * http://www.eclipse.org/legal/epl-v10.html
 *
 * Contributors:
 *     Nicolas Roduit - initial API and implementation
 *******************************************************************************/
package org.weasis.core.api.media.data;

import java.awt.Component;
import java.awt.Dimension;
import java.awt.FontMetrics;
import java.awt.Graphics;
import java.awt.Graphics2D;
import java.awt.RenderingHints;
import java.awt.event.KeyListener;
import java.awt.event.MouseListener;
import java.awt.event.MouseMotionListener;
import java.awt.event.MouseWheelListener;
import java.awt.geom.AffineTransform;
import java.io.File;
import java.io.IOException;
import java.util.concurrent.Callable;
import java.util.concurrent.ExecutionException;
import java.util.concurrent.ExecutorService;
import java.util.concurrent.Future;
import java.util.concurrent.atomic.AtomicBoolean;

import javax.swing.Icon;
import javax.swing.ImageIcon;
import javax.swing.JLabel;
import javax.swing.SwingConstants;
import javax.swing.SwingWorker;

import org.opencv.core.MatOfInt;
import org.opencv.imgcodecs.Imgcodecs;
import org.slf4j.Logger;
import org.slf4j.LoggerFactory;
import org.weasis.core.api.Messages;
import org.weasis.core.api.gui.util.AppProperties;
import org.weasis.core.api.image.OpManager;
import org.weasis.core.api.image.cv.ImageProcessor;
import org.weasis.core.api.media.MimeInspector;
import org.weasis.core.api.util.FileUtil;
import org.weasis.core.api.util.FontTools;
import org.weasis.core.api.util.ThreadUtil;

@SuppressWarnings("serial")
public class Thumbnail extends JLabel implements Thumbnailable {
    private static final Logger LOGGER = LoggerFactory.getLogger(Thumbnail.class);

    public static final File THUMBNAIL_CACHE_DIR =
        AppProperties.buildAccessibleTempDirectory(AppProperties.FILE_CACHE_DIR.getName(), "thumb"); //$NON-NLS-1$
    public static final ExecutorService THUMB_LOADER = ThreadUtil.buildNewSingleThreadExecutor("Thumbnail Loader"); //$NON-NLS-1$

    public static final RenderingHints DownScaleQualityHints =
        new RenderingHints(RenderingHints.KEY_RENDERING, RenderingHints.VALUE_RENDER_QUALITY);

    public static final int MIN_SIZE = 48;
    public static final int DEFAULT_SIZE = 112;
    public static final int MAX_SIZE = 256;

    private static final NativeCache<Thumbnail, PlanarImage> mCache = new NativeCache<Thumbnail, PlanarImage>(30_000_000) {

        @Override
        protected void afterEntryRemove(Thumbnail key, PlanarImage img) {
            if(img != null){
                img.release();
            }
        }
    };

    protected volatile boolean readable = true;
    protected volatile AtomicBoolean loading = new AtomicBoolean(false);
    protected File thumbnailPath = null;
    protected int thumbnailSize;

    public Thumbnail(int thumbnailSize) {
        super(null, null, SwingConstants.CENTER);
        this.thumbnailSize = thumbnailSize;
    }

    public Thumbnail(final MediaElement media, int thumbnailSize, boolean keepMediaCache, OpManager opManager) {
        super(null, null, SwingConstants.CENTER);
        if (media == null) {
            throw new IllegalArgumentException("image cannot be null"); //$NON-NLS-1$
        }
        this.thumbnailSize = thumbnailSize;
        init(media, keepMediaCache, opManager);
    }

    /**
     * @param media
     * @param keepMediaCache
     *            if true will remove the media from cache after building the thumbnail. Only when media is an image.
     */
    protected void init(MediaElement media, boolean keepMediaCache, OpManager opManager) {
        this.setFont(FontTools.getFont10());
        buildThumbnail(media, keepMediaCache, opManager);
    }

    @Override
    public void registerListeners() {
        removeMouseAndKeyListener();
    }

    public static PlanarImage createThumbnail(PlanarImage source) {
        if (source == null) {
            return null;
        }
        return ImageProcessor.buildThumbnail(source, new Dimension(Thumbnail.MAX_SIZE, Thumbnail.MAX_SIZE), true);
    }

    protected synchronized void buildThumbnail(MediaElement media, boolean keepMediaCache, OpManager opManager) {
        Icon icon = MimeInspector.unknownIcon;
        String type = Messages.getString("Thumbnail.unknown"); //$NON-NLS-1$
        if (media != null) {
            String mime = media.getMimeType();
            if (mime != null) {
                if (mime.startsWith("image")) { //$NON-NLS-1$
                    type = Messages.getString("Thumbnail.img"); //$NON-NLS-1$
                    icon = MimeInspector.imageIcon;
                } else if (mime.startsWith("video")) { //$NON-NLS-1$
                    type = Messages.getString("Thumbnail.video"); //$NON-NLS-1$
                    icon = MimeInspector.videoIcon;
                } else if (mime.startsWith("audio")) { //$NON-NLS-1$
                    type = Messages.getString("Thumbnail.audio"); //$NON-NLS-1$
                    icon = MimeInspector.audioIcon;
                } else if (mime.equals("sr/dicom")) { //$NON-NLS-1$
                    type = Messages.getString("Thumbnail.dicom_sr"); //$NON-NLS-1$
                    icon = MimeInspector.textIcon;
                } else if (mime.startsWith("txt")) { //$NON-NLS-1$
                    type = Messages.getString("Thumbnail.text"); //$NON-NLS-1$
                    icon = MimeInspector.textIcon;
                } else if (mime.endsWith("html")) { //$NON-NLS-1$
                    type = Messages.getString("Thumbnail.html"); //$NON-NLS-1$
                    icon = MimeInspector.htmlIcon;
                } else if (mime.equals("application/pdf")) { //$NON-NLS-1$
                    type = Messages.getString("Thumbnail.pdf"); //$NON-NLS-1$
                    icon = MimeInspector.pdfIcon;
                } else {
                    type = mime;
                }
            }
        }
        setIcon(media, icon, type, keepMediaCache, opManager);
    }

    private void setIcon(final MediaElement media, final Icon mime, final String type, final boolean keepMediaCache,
        OpManager opManager) {
        this.setSize(thumbnailSize, thumbnailSize);

        ImageIcon icon = new ImageIcon() {

            @Override
            public synchronized void paintIcon(Component c, Graphics g, int x, int y) {
                Graphics2D g2d = (Graphics2D) g;
                int width = thumbnailSize;
                int height = thumbnailSize;
                final PlanarImage thumbnail = Thumbnail.this.getImage(media, keepMediaCache, opManager);
                if (thumbnail == null) {
                    FontMetrics fontMetrics = g2d.getFontMetrics();
                    int fheight = y + (thumbnailSize - fontMetrics.getAscent() + 5 - mime.getIconHeight()) / 2;
                    mime.paintIcon(c, g2d, x + (thumbnailSize - mime.getIconWidth()) / 2, fheight);

                    int startx = x + (thumbnailSize - fontMetrics.stringWidth(type)) / 2;
                    g2d.drawString(type, startx, fheight + mime.getIconHeight() + fontMetrics.getAscent() + 5);
                } else {
                    width = thumbnail.width();
                    height = thumbnail.height();
                    x += (thumbnailSize - width) / 2;
                    y += (thumbnailSize - height) / 2;
                    g2d.drawImage(ImageProcessor.toBufferedImage(thumbnail), AffineTransform.getTranslateInstance(x, y),
                        null);
                }
                drawOverIcon(g2d, x, y, width, height);
            }

            @Override
            public int getIconWidth() {
                return thumbnailSize;
            }

            @Override
            public int getIconHeight() {
                return thumbnailSize;
            }
        };
        setIcon(icon);
    }

    protected void drawOverIcon(Graphics2D g2d, int x, int y, int width, int height) {

    }

    @Override
    public File getThumbnailPath() {
        return thumbnailPath;
    }

<<<<<<< HEAD
    public synchronized PlanarImage getImage(final MediaElement media, final boolean keepMediaCache,
=======
    protected synchronized BufferedImage getImage(final MediaElement media, final boolean keepMediaCache,
>>>>>>> 5e571b06
        final OpManager opManager) {
        PlanarImage cacheImage;
        if ((cacheImage = mCache.get(this)) == null && readable && loading.compareAndSet(false, true)) {
            try {
                SwingWorker<Boolean, String> thumbnailReader = new SwingWorker<Boolean, String>() {
                    @Override
                    protected void done() {
                        repaint();
                    }

                    @Override
                    protected Boolean doInBackground() throws Exception {
                        loadThumbnail(media, keepMediaCache, opManager);
                        return Boolean.TRUE;
                    }

                };
                THUMB_LOADER.execute(thumbnailReader);
            } catch (Exception e) {
                LOGGER.error("Cannot build thumbnail!", e);//$NON-NLS-1$
                loading.set(false);
            }

        }
        return cacheImage;
    }

    private void loadThumbnail(final MediaElement media, final boolean keepMediaCache, final OpManager opManager)
        throws Exception {
        try {
            File file = thumbnailPath;
            boolean noPath = file == null || !file.canRead();
            if (noPath && media != null) {
                String path = (String) media.getTagValue(TagW.ThumbnailPath);
                if (path != null) {
                    file = new File(path);
                    if (file.canRead()) {
                        noPath = false;
                        thumbnailPath = file;
                    }
                }
            }
            if (noPath) {
                if (media instanceof ImageElement) {
                    final ImageElement image = (ImageElement) media;
                    PlanarImage imgPl = image.getImage(opManager);
                    if (imgPl != null) {
                        PlanarImage img = image.getRenderedImage(imgPl);
                        final PlanarImage thumb = createThumbnail(img);
                        try {
                            file = File.createTempFile("tumb_", ".jpg", Thumbnail.THUMBNAIL_CACHE_DIR); //$NON-NLS-1$ //$NON-NLS-2$
                        } catch (IOException e) {
                            LOGGER.error("Cannot create file for thumbnail!", e);//$NON-NLS-1$
                        }
                        try {
                            if (file != null) {
                                MatOfInt map = new MatOfInt(Imgcodecs.CV_IMWRITE_JPEG_QUALITY, 80);
                                if (ImageProcessor.writeImage(thumb.toMat(), file, map)) {
                                    /*
                                     * Write the thumbnail in temp folder, better than getting the thumbnail directly
                                     * from t.getAsBufferedImage() (it is true if the image is big and cannot handle all
                                     * the tiles in memory)
                                     */
                                    image.setTag(TagW.ThumbnailPath, file.getPath());
                                    thumbnailPath = file;
                                    return;
                                } else {
                                    // out of memory
                                }

                            }

                            if (thumb == null || thumb.width() <= 0) {
                                readable = false;
                            } else {
                                mCache.put(this, thumb);
                            }
                        } finally {
                            if (!keepMediaCache) {
                                // Prevent to many files open on Linux (Ubuntu => 1024) and close image stream
                                image.removeImageFromCache();
                            }
                        }
                    } else {
                        readable = false;
                    }
                }
            } else {
                Load ref = new Load(file);
                // loading images sequentially, only one thread pool
                Future<PlanarImage> future = ImageElement.IMAGE_LOADER.submit(ref);
                PlanarImage thumb = null;
                try {
                    PlanarImage img = future.get();
                    if (img == null) {
                        thumb = null;
                    } else {
                        int width = img.width();
                        int height = img.height();
                        if (width > thumbnailSize || height > thumbnailSize) {
                            thumb =
                                ImageProcessor.buildThumbnail(img, new Dimension(thumbnailSize, thumbnailSize), true);
                        } else {
                            thumb = img;
                        }
                    }

                } catch (InterruptedException e) {
                    // Re-assert the thread's interrupted status
                    Thread.currentThread().interrupt();
                    // We don't need the result, so cancel the task too
                    future.cancel(true);
                } catch (ExecutionException e) {
                    LOGGER.error("Cannot read thumbnail pixel data!: {}", file, e);//$NON-NLS-1$
                }
                if ((thumb == null && media != null) || (thumb != null && thumb.width() <= 0)) {
                    readable = false;
                } else {
                    mCache.put(this, thumb);
                }
            }
        } finally {
            loading.set(false);
        }
    }

    @Override
    public void dispose() {
        // Unload image from memory
        mCache.remove(this);

        if (thumbnailPath != null && thumbnailPath.getPath().startsWith(AppProperties.FILE_CACHE_DIR.getPath())) {
            FileUtil.delete(thumbnailPath);
        }

        removeMouseAndKeyListener();
    }

    @Override
    public void removeMouseAndKeyListener() {
        MouseListener[] listener = this.getMouseListeners();
        MouseMotionListener[] motionListeners = this.getMouseMotionListeners();
        KeyListener[] keyListeners = this.getKeyListeners();
        MouseWheelListener[] wheelListeners = this.getMouseWheelListeners();
        for (int i = 0; i < listener.length; i++) {
            this.removeMouseListener(listener[i]);
        }
        for (int i = 0; i < motionListeners.length; i++) {
            this.removeMouseMotionListener(motionListeners[i]);
        }
        for (int i = 0; i < keyListeners.length; i++) {
            this.removeKeyListener(keyListeners[i]);
        }
        for (int i = 0; i < wheelListeners.length; i++) {
            this.removeMouseWheelListener(wheelListeners[i]);
        }
    }

    class Load implements Callable<PlanarImage> {

        private final File path;

        public Load(File path) {
            this.path = path;
        }

        @Override
        public PlanarImage call() throws Exception {
            return ImageProcessor.readImageWithCvException(path);
        }
    }

}<|MERGE_RESOLUTION|>--- conflicted
+++ resolved
@@ -201,11 +201,8 @@
         return thumbnailPath;
     }
 
-<<<<<<< HEAD
-    public synchronized PlanarImage getImage(final MediaElement media, final boolean keepMediaCache,
-=======
-    protected synchronized BufferedImage getImage(final MediaElement media, final boolean keepMediaCache,
->>>>>>> 5e571b06
+
+    protected synchronized PlanarImage getImage(final MediaElement media, final boolean keepMediaCache,
         final OpManager opManager) {
         PlanarImage cacheImage;
         if ((cacheImage = mCache.get(this)) == null && readable && loading.compareAndSet(false, true)) {
