/*
 * Copyright (c) 2009-2020 Weasis Team and other contributors.
 *
 * This program and the accompanying materials are made available under the terms of the Eclipse
 * Public License 2.0 which is available at https://www.eclipse.org/legal/epl-2.0, or the Apache
 * License, Version 2.0 which is available at https://www.apache.org/licenses/LICENSE-2.0.
 *
 * SPDX-License-Identifier: EPL-2.0 OR Apache-2.0
 */
package org.weasis.core.api.image;

import java.awt.image.DataBuffer;
import org.opencv.core.Core.MinMaxLocResult;
import org.slf4j.Logger;
import org.slf4j.LoggerFactory;
import org.weasis.core.api.Messages;
import org.weasis.core.util.LangUtil;
import org.weasis.opencv.data.PlanarImage;
import org.weasis.opencv.op.ImageConversion;
import org.weasis.opencv.op.ImageProcessor;

public class AutoLevelsOp extends AbstractOp {
  private static final Logger LOGGER = LoggerFactory.getLogger(AutoLevelsOp.class);

  public static final String OP_NAME = Messages.getString("AutoLevelsOp.auto_ct");
  /**
   * Set whether auto levels is applied to the image (Required parameter).
   *
   * <p>Boolean value.
   */
  public static final String P_AUTO_LEVEL = "auto.level";

  public AutoLevelsOp() {
    setName(OP_NAME);
  }

  public AutoLevelsOp(AutoLevelsOp op) {
    super(op);
  }

  @Override
  public AutoLevelsOp copy() {
    return new AutoLevelsOp(this);
  }

  @Override
  public void process() throws Exception {
    PlanarImage source = (PlanarImage) params.get(Param.INPUT_IMG);
    PlanarImage result = source;
    Boolean auto = (Boolean) params.get(P_AUTO_LEVEL);

<<<<<<< HEAD
    if (auto != null && auto && imageElement != null) {
      double min = imageElement.getMinValue(null);
      double max = imageElement.getMaxValue(null);
      double slope = 255.0 / (max - min);
      double yint = 255.0 - slope * max;
      result = ImageProcessor.rescaleToByte(source.toImageCV(), slope, yint);
=======
    if (LangUtil.getNULLtoFalse(auto)) {
      MinMaxLocResult val = ImageProcessor.findMinMaxValues(source.toMat());
      if (val != null) {
        int datatype = ImageConversion.convertToDataType(source.type());
        double range = val.maxVal - val.minVal;
        if (range < 1.0 && datatype == DataBuffer.TYPE_INT) {
          range = 1.0;
        }
        double slope = 255.0 / range;
        double yint = 255.0 - slope * val.maxVal;
        result = ImageProcessor.rescaleToByte(source.toImageCV(), slope, yint);
      }
>>>>>>> ae75d9c3
    }
    params.put(Param.OUTPUT_IMG, result);
  }
}<|MERGE_RESOLUTION|>--- conflicted
+++ resolved
@@ -49,14 +49,6 @@
     PlanarImage result = source;
     Boolean auto = (Boolean) params.get(P_AUTO_LEVEL);
 
-<<<<<<< HEAD
-    if (auto != null && auto && imageElement != null) {
-      double min = imageElement.getMinValue(null);
-      double max = imageElement.getMaxValue(null);
-      double slope = 255.0 / (max - min);
-      double yint = 255.0 - slope * max;
-      result = ImageProcessor.rescaleToByte(source.toImageCV(), slope, yint);
-=======
     if (LangUtil.getNULLtoFalse(auto)) {
       MinMaxLocResult val = ImageProcessor.findMinMaxValues(source.toMat());
       if (val != null) {
@@ -69,7 +61,6 @@
         double yint = 255.0 - slope * val.maxVal;
         result = ImageProcessor.rescaleToByte(source.toImageCV(), slope, yint);
       }
->>>>>>> ae75d9c3
     }
     params.put(Param.OUTPUT_IMG, result);
   }
